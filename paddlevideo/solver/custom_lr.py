--- conflicted
+++ resolved
@@ -233,11 +233,7 @@
         super().__init__(last_epoch=last_epoch, verbose=verbose)
 
     def annealing_cos(self, start, end, factor, weight=1):
-<<<<<<< HEAD
-        cos_out = math.cos(pi * factor) + 1
-=======
         cos_out = math.cos(math.pi * factor) + 1
->>>>>>> 9674b1cc
         return end + 0.5 * weight * (start - end) * cos_out
 
     def get_regular_lr(self):
