--- conflicted
+++ resolved
@@ -29,10 +29,6 @@
 __all__ = [
     'VideoDataset', 'FrameDataset', 'SFVideoDataset', 'BMNDataset',
     'FeatureDataset', 'SkeletonDataset', 'AVADataset', 'MonoDataset',
-<<<<<<< HEAD
     'MSRVTTDataset', 'ActBertDataset', 'DavisDataset', 'MRIDataset',
     'SFMRIDataset'
-=======
-    'MSRVTTDataset', 'ActBertDataset', 'DavisDataset'
->>>>>>> 385ac21b
 ]