--- conflicted
+++ resolved
@@ -33,9 +33,5 @@
     'VideoDataset', 'FrameDataset', 'SFVideoDataset', 'BMNDataset',
     'FeatureDataset', 'SkeletonDataset', 'AVADataset', 'MonoDataset',
     'MSRVTTDataset', 'ActBertDataset', 'DavisDataset', 'MRIDataset',
-<<<<<<< HEAD
-    'SFMRIDataset', 'MSTCNDataset', 'ASRFDataset'
-=======
-    'SFMRIDataset', 'FrameDataset_Sport'
->>>>>>> 13bcc9ec
+    'SFMRIDataset', 'FrameDataset_Sport', 'MSTCNDataset', 'ASRFDataset'
 ]