--- conflicted
+++ resolved
@@ -12,27 +12,19 @@
 # See the License for the specific language governing permissions and
 # limitations under the License.
 
+from .actbert_dataset import ActBertDataset
 from .ava_dataset import AVADataset
 from .bmn_dataset import BMNDataset
 from .feature import FeatureDataset
 from .frame import FrameDataset
+from .msrvtt import MSRVTTDataset
 from .oxford import MonoDataset
 from .skeleton import SkeletonDataset
-<<<<<<< HEAD
 from .slowfast_video import SFVideoDataset
 from .video import VideoDataset
 
 __all__ = [
     'VideoDataset', 'FrameDataset', 'SFVideoDataset', 'BMNDataset',
-    'FeatureDataset', 'SkeletonDataset', 'AVADataset', 'MonoDataset'
-=======
-from .ava_dataset import AVADataset
-from .msrvtt import MSRVTTDataset
-from .actbert_dataset import ActBertDataset
-
-__all__ = [
-    'VideoDataset', 'FrameDataset', 'SFVideoDataset', 'BMNDataset',
-    'FeatureDataset', 'SkeletonDataset', 'AVADataset', 'MSRVTTDataset',
-    'ActBertDataset'
->>>>>>> 6f9dcc43
+    'FeatureDataset', 'SkeletonDataset', 'AVADataset', 'MonoDataset',
+    'MSRVTTDataset', 'ActBertDataset'
 ]