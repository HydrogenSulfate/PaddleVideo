--- conflicted
+++ resolved
@@ -15,18 +15,10 @@
 from .actbert_dataset import ActBertDataset
 from .ava_dataset import AVADataset
 from .bmn_dataset import BMNDataset
+from .davis_dataset import DavisDataset
 from .feature import FeatureDataset
 from .frame import FrameDataset
 from .msrvtt import MSRVTTDataset
-<<<<<<< HEAD
-from .actbert_dataset import ActBertDataset
-from .davis_dataset import DavisDataset
-
-__all__ = [
-    'VideoDataset', 'FrameDataset', 'SFVideoDataset', 'BMNDataset',
-    'FeatureDataset', 'SkeletonDataset', 'AVADataset', 'MSRVTTDataset',
-    'ActBertDataset', 'DavisDataset'
-=======
 from .oxford import MonoDataset
 from .skeleton import SkeletonDataset
 from .slowfast_video import SFVideoDataset
@@ -35,6 +27,5 @@
 __all__ = [
     'VideoDataset', 'FrameDataset', 'SFVideoDataset', 'BMNDataset',
     'FeatureDataset', 'SkeletonDataset', 'AVADataset', 'MonoDataset',
-    'MSRVTTDataset', 'ActBertDataset'
->>>>>>> 76a5a8a0
+    'MSRVTTDataset', 'ActBertDataset', 'DavisDataset'
 ]