# Copyright (c) 2020  PaddlePaddle Authors. All Rights Reserved.
#
# Licensed under the Apache License, Version 2.0 (the "License"
# you may not use this file except in compliance with the License.
# You may obtain a copy of the License at
#
#     http://www.apache.org/licenses/LICENSE-2.0
#
# Unless required by applicable law or agreed to in writing, software
# distributed under the License is distributed on an "AS IS" BASIS,
# WITHOUT WARRANTIES OR CONDITIONS OF ANY KIND, either express or implied.
# See the License for the specific language governing permissions and
# limitations under the License.

from .actbert_dataset import ActBertDataset
from .ava_dataset import AVADataset
from .bmn_dataset import BMNDataset
from .davis_dataset import DavisDataset
from .feature import FeatureDataset
from .frame import FrameDataset
from .msrvtt import MSRVTTDataset
<<<<<<< HEAD
from .actbert_dataset import ActBertDataset
from .fiftysalads import FiftySaladsDataset
from .breakfast import BreakfastDataset
from .gtea import GteaDataset

__all__ = [
    'VideoDataset', 'FrameDataset', 'SFVideoDataset', 'BMNDataset',
    'FeatureDataset', 'SkeletonDataset', 'AVADataset', 'MSRVTTDataset',
    'ActBertDataset', 'FiftySaladsDataset', 'BreakfastDataset', 'GteaDataset'
=======
from .oxford import MonoDataset
from .skeleton import SkeletonDataset
from .slowfast_video import SFVideoDataset
from .video import VideoDataset

__all__ = [
    'VideoDataset', 'FrameDataset', 'SFVideoDataset', 'BMNDataset',
    'FeatureDataset', 'SkeletonDataset', 'AVADataset', 'MonoDataset',
    'MSRVTTDataset', 'ActBertDataset', 'DavisDataset'
>>>>>>> 13a54511
]<|MERGE_RESOLUTION|>--- conflicted
+++ resolved
@@ -19,17 +19,10 @@
 from .feature import FeatureDataset
 from .frame import FrameDataset
 from .msrvtt import MSRVTTDataset
-<<<<<<< HEAD
 from .actbert_dataset import ActBertDataset
 from .fiftysalads import FiftySaladsDataset
 from .breakfast import BreakfastDataset
 from .gtea import GteaDataset
-
-__all__ = [
-    'VideoDataset', 'FrameDataset', 'SFVideoDataset', 'BMNDataset',
-    'FeatureDataset', 'SkeletonDataset', 'AVADataset', 'MSRVTTDataset',
-    'ActBertDataset', 'FiftySaladsDataset', 'BreakfastDataset', 'GteaDataset'
-=======
 from .oxford import MonoDataset
 from .skeleton import SkeletonDataset
 from .slowfast_video import SFVideoDataset
@@ -37,7 +30,7 @@
 
 __all__ = [
     'VideoDataset', 'FrameDataset', 'SFVideoDataset', 'BMNDataset',
-    'FeatureDataset', 'SkeletonDataset', 'AVADataset', 'MonoDataset',
-    'MSRVTTDataset', 'ActBertDataset', 'DavisDataset'
->>>>>>> 13a54511
+    'FeatureDataset', 'SkeletonDataset', 'AVADataset', 'MSRVTTDataset',
+    'ActBertDataset', 'ActBertDataset', 'DavisDataset', 'FiftySaladsDataset',
+    'BreakfastDataset', 'GteaDataset'
 ]