# Copyright (c) 2020  PaddlePaddle Authors. All Rights Reserved.
#
# Licensed under the Apache License, Version 2.0 (the "License"
# you may not use this file except in compliance with the License.
# You may obtain a copy of the License at
#
#     http://www.apache.org/licenses/LICENSE-2.0
#
# Unless required by applicable law or agreed to in writing, software
# distributed under the License is distributed on an "AS IS" BASIS,
# WITHOUT WARRANTIES OR CONDITIONS OF ANY KIND, either express or implied.
# See the License for the specific language governing permissions and
# limitations under the License.

from .actbert_dataset import ActBertDataset
from .ava_dataset import AVADataset
from .bmn_dataset import BMNDataset
from .davis_dataset import DavisDataset
from .feature import FeatureDataset
from .frame import FrameDataset
from .msrvtt import MSRVTTDataset
from .actbert_dataset import ActBertDataset
from .asrf_dataset import ASRFDataset
from .ms_tcn_dataset import MSTCNDataset
from .oxford import MonoDataset
from .skeleton import SkeletonDataset
from .slowfast_video import SFVideoDataset
from .video import VideoDataset
from .MRI import MRIDataset
from .MRI_SlowFast import SFMRIDataset

__all__ = [
    'VideoDataset', 'FrameDataset', 'SFVideoDataset', 'BMNDataset',
<<<<<<< HEAD
    'FeatureDataset', 'SkeletonDataset', 'AVADataset', 'MSRVTTDataset',
    'ActBertDataset', 'ActBertDataset', 'DavisDataset', 'MSTCNDataset',
    'ASRFDataset'
=======
    'FeatureDataset', 'SkeletonDataset', 'AVADataset', 'MonoDataset',
    'MSRVTTDataset', 'ActBertDataset', 'DavisDataset', 'MRIDataset',
    'SFMRIDataset'
>>>>>>> 557e06b8
]<|MERGE_RESOLUTION|>--- conflicted
+++ resolved
@@ -31,13 +31,7 @@
 
 __all__ = [
     'VideoDataset', 'FrameDataset', 'SFVideoDataset', 'BMNDataset',
-<<<<<<< HEAD
-    'FeatureDataset', 'SkeletonDataset', 'AVADataset', 'MSRVTTDataset',
-    'ActBertDataset', 'ActBertDataset', 'DavisDataset', 'MSTCNDataset',
-    'ASRFDataset'
-=======
     'FeatureDataset', 'SkeletonDataset', 'AVADataset', 'MonoDataset',
     'MSRVTTDataset', 'ActBertDataset', 'DavisDataset', 'MRIDataset',
-    'SFMRIDataset'
->>>>>>> 557e06b8
+    'SFMRIDataset', 'MSTCNDataset', 'ASRFDataset'
 ]