--- conflicted
+++ resolved
@@ -109,11 +109,7 @@
 
 
 @DATASETS.register()
-<<<<<<< HEAD
-class FrameDataset_Table(BaseDataset):
-=======
 class FrameDataset_Sport(BaseDataset):
->>>>>>> 13bcc9ec
     """Video dataset for action recognition
        The dataset loads raw videos and apply specified transforms on them.
        The index file is a file with multiple lines, and each line indicates
