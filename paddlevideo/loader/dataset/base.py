# copyright (c) 2020 PaddlePaddle Authors. All Rights Reserve.
#
# Licensed under the Apache License, Version 2.0 (the "License");
# you may not use this file except in compliance with the License.
# You may obtain a copy of the License at
#
#    http://www.apache.org/licenses/LICENSE-2.0
#
# Unless required by applicable law or agreed to in writing, software
# distributed under the License is distributed on an "AS IS" BASIS,
# WITHOUT WARRANTIES OR CONDITIONS OF ANY KIND, either express or implied.
# See the License for the specific language governing permissions and
# limitations under the License.

import os.path as osp

import paddle
from abc import ABC, abstractmethod
from paddle.io import Dataset
import numpy as np

import copy


class BaseDataset(Dataset, ABC):
    """Base class for datasets

    All datasets should subclass it.
    All subclass should overwrite:

    - Method: `load_file`, load info from index file.
    - Method: `prepare_train`, providing train data.
    - Method: `prepare_test`, providing test data.

    Args:
        file_path (str): index file path.
        pipeline (Sequence XXX)
        data_prefix (str): directory path of the data. Default: None.
        test_mode (bool): whether to build test dataset. Default: False.

    """
<<<<<<< HEAD
    def __init__(self, file_path, pipeline, data_prefix=None, valid_mode=False):
=======
    def __init__(self, file_path, pipeline, data_prefix=None, test_mode=False):
>>>>>>> 95f423dd

        super().__init__()

        self.file_path = file_path
        self.data_prefix = osp.realpath(data_prefix) if \
            data_prefix is not None and osp.isdir(data_prefix) else data_prefix
<<<<<<< HEAD
        self.valid_mode = valid_mode
=======
        self.test_mode = test_mode
>>>>>>> 95f423dd

        self.pipeline = pipeline

        self.info = self.load_file()

    @abstractmethod
    def load_file(self):
        """load the video information from the index file path."""
        pass

    def prepare_train(self, idx):
        """TRAIN & VALID. Prepare the data for training given the index."""
        results = copy.deepcopy(self.info[idx])
        #Note: For now, paddle.io.DataLoader cannot support dict type retval, so convert to list here
        to_list = self.pipeline(results)
        #XXX have to unsqueeze label here or before calc metric!
        return [to_list['imgs'], np.array([to_list['labels']])]

    def prepare_test(self, idx):
        """TEST: Prepare the data for test given the index."""
        results = copy.deepcopy(self.info[idx])
        #Note: For now, paddle.io.DataLoader cannot support dict type retval, so convert to list here
        to_list = self.pipeline(results)
        return [to_list['imgs'], to_list['labels']]

    def __len__(self):
        """get the size of the dataset."""
        return len(self.info)

    def __getitem__(self, idx):
        """ Get the sample for either training or testing given index"""
        if self.test_mode:
            return self.prepare_test(idx)
        else:
            return self.prepare_train(idx)<|MERGE_RESOLUTION|>--- conflicted
+++ resolved
@@ -39,25 +39,15 @@
         test_mode (bool): whether to build test dataset. Default: False.
 
     """
-<<<<<<< HEAD
-    def __init__(self, file_path, pipeline, data_prefix=None, valid_mode=False):
-=======
     def __init__(self, file_path, pipeline, data_prefix=None, test_mode=False):
->>>>>>> 95f423dd
 
         super().__init__()
 
         self.file_path = file_path
         self.data_prefix = osp.realpath(data_prefix) if \
             data_prefix is not None and osp.isdir(data_prefix) else data_prefix
-<<<<<<< HEAD
-        self.valid_mode = valid_mode
-=======
         self.test_mode = test_mode
->>>>>>> 95f423dd
-
         self.pipeline = pipeline
-
         self.info = self.load_file()
 
     @abstractmethod
