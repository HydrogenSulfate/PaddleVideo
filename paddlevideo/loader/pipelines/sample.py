# Copyright (c) 2020  PaddlePaddle Authors. All Rights Reserved.
#
# Licensed under the Apache License, Version 2.0 (the "License"
# you may not use this file except in compliance with the License.
# You may obtain a copy of the License at
#
#     http://www.apache.org/licenses/LICENSE-2.0
#
# Unless required by applicable law or agreed to in writing, software
# distributed under the License is distributed on an "AS IS" BASIS,
# WITHOUT WARRANTIES OR CONDITIONS OF ANY KIND, either express or implied.
# See the License for the specific language governing permissions and
# limitations under the License.

import os
import random

import numpy as np
from PIL import Image
import SimpleITK as sitk
import cv2

from ..registry import PIPELINES

try:
    import cPickle as pickle
    from cStringIO import StringIO
except ImportError:
    import pickle
    from io import BytesIO


@PIPELINES.register()
class Sampler(object):
    """
    Sample frames id.
    NOTE: Use PIL to read image here, has diff with CV2
    Args:
        num_seg(int): number of segments.
        seg_len(int): number of sampled frames in each segment.
        valid_mode(bool): True or False.
        select_left: Whether to select the frame to the left in the middle when the sampling interval is even in the test mode.
    Returns:
        frames_idx: the index of sampled #frames.
    """
    def __init__(self,
                 num_seg,
                 seg_len,
                 frame_interval=None,
                 valid_mode=False,
                 select_left=False,
                 dense_sample=False,
                 linspace_sample=False,
                 use_pil=True):
        self.num_seg = num_seg
        self.seg_len = seg_len
        self.frame_interval = frame_interval
        self.valid_mode = valid_mode
        self.select_left = select_left
        self.dense_sample = dense_sample
        self.linspace_sample = linspace_sample
        self.use_pil = use_pil

    def _get(self, frames_idx, results):
        data_format = results['format']

        if data_format == "frame":
            frame_dir = results['frame_dir']
            imgs = []
            for idx in frames_idx:
                img = Image.open(
                    os.path.join(frame_dir,
                                 results['suffix'].format(idx))).convert('RGB')
                imgs.append(img)

        elif data_format == "MRI":
            frame_dir = results['frame_dir']
            imgs = []
            MRI = sitk.GetArrayFromImage(sitk.ReadImage(frame_dir))
            for idx in frames_idx:
                item = MRI[idx]
                item = cv2.resize(item, (224, 224))
                imgs.append(item)

        elif data_format == "video":
            if results['backend'] == 'cv2':
                frames = np.array(results['frames'])
                imgs = []
                for idx in frames_idx:
                    imgbuf = frames[idx]
                    img = Image.fromarray(imgbuf, mode='RGB')
                    imgs.append(img)
            elif results['backend'] == 'decord':
                container = results['frames']
                if self.use_pil:
                    frames_select = container.get_batch(frames_idx)
                    # dearray_to_img
                    np_frames = frames_select.asnumpy()
                    imgs = []
                    for i in range(np_frames.shape[0]):
                        imgbuf = np_frames[i]
                        imgs.append(Image.fromarray(imgbuf, mode='RGB'))
                else:
                    if frames_idx.ndim != 1:
                        frames_idx = np.squeeze(frames_idx)
                    frame_dict = {
                        idx: container[idx].asnumpy()
                        for idx in np.unique(frames_idx)
                    }
                    imgs = [frame_dict[idx] for idx in frames_idx]
            elif results['backend'] == 'pyav':
                imgs = []
                frames = np.array(results['frames'])
                for idx in frames_idx:
                    imgbuf = frames[idx]
                    imgs.append(imgbuf)
                imgs = np.stack(imgs)  # thwc
            else:
                raise NotImplementedError
        else:
            raise NotImplementedError
        results['imgs'] = imgs
        return results

    def _get_train_clips(self, num_frames):
        ori_seg_len = self.seg_len * self.frame_interval
        avg_interval = (num_frames - ori_seg_len + 1) // self.num_seg

        if avg_interval > 0:
            base_offsets = np.arange(self.num_seg) * avg_interval
            clip_offsets = base_offsets + np.random.randint(avg_interval,
                                                            size=self.num_seg)
        elif num_frames > max(self.num_seg, ori_seg_len):
            clip_offsets = np.sort(
                np.random.randint(num_frames - ori_seg_len + 1,
                                  size=self.num_seg))
        elif avg_interval == 0:
            ratio = (num_frames - ori_seg_len + 1.0) / self.num_seg
            clip_offsets = np.around(np.arange(self.num_seg) * ratio)
        else:
            clip_offsets = np.zeros((self.num_seg, ), dtype=np.int)
        return clip_offsets

    def _get_test_clips(self, num_frames):
        ori_seg_len = self.seg_len * self.frame_interval
        avg_interval = (num_frames - ori_seg_len + 1) / float(self.num_seg)
        if num_frames > ori_seg_len - 1:
            base_offsets = np.arange(self.num_seg) * avg_interval
            clip_offsets = (base_offsets + avg_interval / 2.0).astype(np.int)
        else:
            clip_offsets = np.zeros((self.num_seg, ), dtype=np.int)
        return clip_offsets

    def __call__(self, results):
        """
        Args:
            frames_len: length of frames.
        return:
            sampling id.
        """
        frames_len = int(results['frames_len'])
        frames_idx = []
        if self.frame_interval is not None:
            assert isinstance(self.frame_interval, int)
            if not self.valid_mode:
                offsets = self._get_train_clips(frames_len)
            else:
                offsets = self._get_test_clips(frames_len)

            offsets = offsets[:, None] + np.arange(
                self.seg_len)[None, :] * self.frame_interval
            offsets = np.concatenate(offsets)

            offsets = offsets.reshape((-1, self.seg_len))
            offsets = np.mod(offsets, frames_len)
            offsets = np.concatenate(offsets)

            if results['format'] == 'video':
                frames_idx = offsets
            elif results['format'] == 'frame':
                frames_idx = list(offsets + 1)
            else:
                raise NotImplementedError

            return self._get(frames_idx, results)

        if self.linspace_sample:
            if 'start_idx' in results and 'end_idx' in results:
                offsets = np.linspace(results['start_idx'], results['end_idx'],
                                      self.num_seg)
            else:
                offsets = np.linspace(0, frames_len - 1, self.num_seg)
            offsets = np.clip(offsets, 0, frames_len - 1).astype(np.int64)
            if results['format'] == 'video':
                frames_idx = list(offsets)
                frames_idx = [x % frames_len for x in frames_idx]
            elif results['format'] == 'frame':
                frames_idx = list(offsets + 1)

            elif results['format'] == 'MRI':
                frames_idx = list(offsets)

            else:
                raise NotImplementedError
            return self._get(frames_idx, results)

        average_dur = int(frames_len / self.num_seg)
        if not self.select_left:
            if self.dense_sample:  # For ppTSM
                if not self.valid_mode:  # train
                    sample_pos = max(1, 1 + frames_len - 64)
                    t_stride = 64 // self.num_seg
                    start_idx = 0 if sample_pos == 1 else np.random.randint(
                        0, sample_pos - 1)
                    offsets = [(idx * t_stride + start_idx) % frames_len + 1
                               for idx in range(self.num_seg)]
                    frames_idx = offsets
                else:
                    sample_pos = max(1, 1 + frames_len - 64)
                    t_stride = 64 // self.num_seg
                    start_list = np.linspace(0,
                                             sample_pos - 1,
                                             num=10,
                                             dtype=int)
                    offsets = []
                    for start_idx in start_list.tolist():
                        offsets += [
                            (idx * t_stride + start_idx) % frames_len + 1
                            for idx in range(self.num_seg)
                        ]
                    frames_idx = offsets
            else:
                for i in range(self.num_seg):
                    idx = 0
                    if not self.valid_mode:
                        if average_dur >= self.seg_len:
                            idx = random.randint(0, average_dur - self.seg_len)
                            idx += i * average_dur
                        elif average_dur >= 1:
                            idx += i * average_dur
                        else:
                            idx = i
                    else:
                        if average_dur >= self.seg_len:
                            idx = (average_dur - 1) // 2
                            idx += i * average_dur
                        elif average_dur >= 1:
                            idx += i * average_dur
                        else:
                            idx = i
                    for jj in range(idx, idx + self.seg_len):
                        if results['format'] == 'video':
                            frames_idx.append(int(jj % frames_len))
                        elif results['format'] == 'frame':
                            frames_idx.append(jj + 1)

                        elif results['format'] == 'MRI':
                            frames_idx.append(jj)
                        else:
                            raise NotImplementedError
            return self._get(frames_idx, results)

        else:  # for TSM
            if not self.valid_mode:
                if average_dur > 0:
                    offsets = np.multiply(list(range(self.num_seg)),
                                          average_dur) + np.random.randint(
                                              average_dur, size=self.num_seg)
                elif frames_len > self.num_seg:
                    offsets = np.sort(
                        np.random.randint(frames_len, size=self.num_seg))
                else:
                    offsets = np.zeros(shape=(self.num_seg, ))
            else:
                if frames_len > self.num_seg:
                    average_dur_float = frames_len / self.num_seg
                    offsets = np.array([
                        int(average_dur_float / 2.0 + average_dur_float * x)
                        for x in range(self.num_seg)
                    ])
                else:
                    offsets = np.zeros(shape=(self.num_seg, ))

            if results['format'] == 'video':
                frames_idx = list(offsets)
                frames_idx = [x % frames_len for x in frames_idx]
            elif results['format'] == 'frame':
                frames_idx = list(offsets + 1)

            elif results['format'] == 'MRI':
                frames_idx = list(offsets)

            else:
                raise NotImplementedError

            return self._get(frames_idx, results)


@PIPELINES.register()
class SamplerPkl(object):
    """
    Sample frames id.
    NOTE: Use PIL to read image here, has diff with CV2
    Args:
        num_seg(int): number of segments.
        seg_len(int): number of sampled frames in each segment.
        mode(str): 'train', 'valid'
    Returns:
        frames_idx: the index of sampled #frames.
    """
    def __init__(self, num_seg, seg_len, backend='pillow', valid_mode=False):
        self.num_seg = num_seg
        self.seg_len = seg_len
        self.valid_mode = valid_mode
        self.backend = backend

    def _get(self, buf):
        if isinstance(buf, str):
            img = Image.open(StringIO(buf))
        else:
            img = Image.open(BytesIO(buf))
        img = img.convert('RGB')
        if self.backend != 'pillow':
            img = np.array(img)
        return img

    def __call__(self, results):
        """
        Args:
            frames_len: length of frames.
        return:
            sampling id.
        """
        filename = results['frame_dir']
        data_loaded = pickle.load(open(filename, 'rb'), encoding='bytes')
<<<<<<< HEAD
        _, _, frames = data_loaded
        results['frames_len'] = len(frames)
        label = int(filename.split('.')[0][-1])
=======
        video_name, label, frames = data_loaded
        if isinstance(label, dict):
            label = label['动作类型']
        results['frames_len'] = len(frames)
>>>>>>> 13bcc9ec
        results['labels'] = label
        frames_len = results['frames_len']
        average_dur = int(int(frames_len) / self.num_seg)
        imgs = []
        for i in range(self.num_seg):
            idx = 0
            if not self.valid_mode:
                if average_dur >= self.seg_len:
                    idx = random.randint(0, average_dur - self.seg_len)
                    idx += i * average_dur
                elif average_dur >= 1:
                    idx += i * average_dur
                else:
                    idx = i
            else:
                if average_dur >= self.seg_len:
                    idx = (average_dur - 1) // 2
                    idx += i * average_dur
                elif average_dur >= 1:
                    idx += i * average_dur
                else:
                    idx = i

            for jj in range(idx, idx + self.seg_len):
                imgbuf = frames[int(jj % results['frames_len'])]
                img = self._get(imgbuf)
                imgs.append(img)
        results['backend'] = self.backend
        results['imgs'] = imgs

        return results<|MERGE_RESOLUTION|>--- conflicted
+++ resolved
@@ -333,16 +333,10 @@
         """
         filename = results['frame_dir']
         data_loaded = pickle.load(open(filename, 'rb'), encoding='bytes')
-<<<<<<< HEAD
-        _, _, frames = data_loaded
-        results['frames_len'] = len(frames)
-        label = int(filename.split('.')[0][-1])
-=======
         video_name, label, frames = data_loaded
         if isinstance(label, dict):
             label = label['动作类型']
         results['frames_len'] = len(frames)
->>>>>>> 13bcc9ec
         results['labels'] = label
         frames_len = results['frames_len']
         average_dur = int(int(frames_len) / self.num_seg)
