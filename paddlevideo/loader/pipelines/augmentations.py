--- conflicted
+++ resolved
@@ -35,7 +35,6 @@
 
     """
     def __init__(self,
-<<<<<<< HEAD
                  scale_size: int,
                  keep_ratio: bool = True,
                  fixed_ratio: Union[int, float, None] = None,
@@ -60,39 +59,20 @@
         self.keep_ratio = keep_ratio
         self.fixed_ratio = fixed_ratio
         self.interpolation = interpolation
-        if self.fixed_ratio and self.keep_ratio:
+        if self.fixed_ratio is not None and self.keep_ratio:
             raise ValueError(
                 f"keep_ratio can't be true when fixed_ratio is provided")
 
     def __call__(self, results: Dict[str, Any]) -> Dict[str, Any]:
         """Apply scale operations on images
-=======
-                 short_size,
-                 fixed_ratio=True,
-                 keep_ratio=None,
-                 do_round=False,
-                 backend='pillow'):
-        self.short_size = short_size
-        assert (fixed_ratio and not keep_ratio) or (not fixed_ratio), \
-            f"fixed_ratio and keep_ratio cannot be true at the same time"
-        self.fixed_ratio = fixed_ratio
-        self.keep_ratio = keep_ratio
-        self.do_round = do_round
-
-        assert backend in [
-            'pillow', 'cv2'
-        ], f"Scale's backend must be pillow or cv2, but get {backend}"
-        self.backend = backend
->>>>>>> 1c15a4de
-
-        Args:
-            results (Dict[str, Any]): Data processed on the pipeline which is as input for the next operation.
-
-        Returns:
-            Dict[str, Any]: Processed data.
-        """
-        imgs = results['imgs']
-<<<<<<< HEAD
+
+        Args:
+            results (Dict[str, Any]): Data processed on the pipeline which is as input for the next operation.
+
+        Returns:
+            Dict[str, Any]: Processed data.
+        """
+        imgs = results['imgs']
         w, h = self.get_size(imgs)
 
         if self.fixed_ratio is not None:
@@ -116,56 +96,6 @@
                 self.im_resize(img, (ow, oh), self.interpolation)
                 for img in imgs
             ]
-=======
-        resized_imgs = []
-        for i in range(len(imgs)):
-            img = imgs[i]
-            if isinstance(img, np.ndarray):
-                h, w, _ = img.shape
-            elif isinstance(img, Image.Image):
-                w, h = img.size
-            else:
-                raise NotImplementedError
-
-            if w <= h:
-                ow = self.short_size
-                if self.fixed_ratio:
-                    oh = int(self.short_size * 4.0 / 3.0)
-                elif not self.keep_ratio:  # no
-                    oh = self.short_size
-                else:
-                    scale_factor = self.short_size / w
-                    oh = int(h * float(scale_factor) +
-                             0.5) if self.do_round else int(h *
-                                                            self.short_size / w)
-                    ow = int(w * float(scale_factor) +
-                             0.5) if self.do_round else int(w *
-                                                            self.short_size / h)
-            else:
-                oh = self.short_size
-                if self.fixed_ratio:
-                    ow = int(self.short_size * 4.0 / 3.0)
-                elif not self.keep_ratio:  # no
-                    ow = self.short_size
-                else:
-                    scale_factor = self.short_size / h
-                    oh = int(h * float(scale_factor) +
-                             0.5) if self.do_round else int(h *
-                                                            self.short_size / w)
-                    ow = int(w * float(scale_factor) +
-                             0.5) if self.do_round else int(w *
-                                                            self.short_size / h)
-            if self.backend == 'pillow':
-                resized_imgs.append(img.resize((ow, oh), Image.BILINEAR))
-            elif self.backend == 'cv2' and (self.keep_ratio is not None):
-                resized_imgs.append(
-                    cv2.resize(img, (ow, oh), interpolation=cv2.INTER_LINEAR))
-            else:
-                resized_imgs.append(
-                    Image.fromarray(
-                        cv2.resize(np.asarray(img), (ow, oh),
-                                   interpolation=cv2.INTER_LINEAR)))
->>>>>>> 1c15a4de
         results['imgs'] = resized_imgs
         return results
 
@@ -211,117 +141,25 @@
 
 
 @PIPELINES.register()
-<<<<<<< HEAD
 class CenterCrop(BaseOperation):
     """Center crop images.
 
-=======
-class RandomResizedCrop(RandomCrop):
-    def __init__(self,
-                 area_range=(0.08, 1.0),
-                 aspect_ratio_range=(3 / 4, 4 / 3),
-                 target_size=224,
-                 backend='cv2'):
-
-        self.area_range = area_range
-        self.aspect_ratio_range = aspect_ratio_range
-        self.target_size = target_size
-        self.backend = backend
-
-    @staticmethod
-    def get_crop_bbox(img_shape,
-                      area_range,
-                      aspect_ratio_range,
-                      max_attempts=10):
-
-        assert 0 < area_range[0] <= area_range[1] <= 1
-        assert 0 < aspect_ratio_range[0] <= aspect_ratio_range[1]
-
-        img_h, img_w = img_shape
-        area = img_h * img_w
-
-        min_ar, max_ar = aspect_ratio_range
-        aspect_ratios = np.exp(
-            np.random.uniform(np.log(min_ar), np.log(max_ar),
-                              size=max_attempts))
-        target_areas = np.random.uniform(*area_range, size=max_attempts) * area
-        candidate_crop_w = np.round(np.sqrt(target_areas *
-                                            aspect_ratios)).astype(np.int32)
-        candidate_crop_h = np.round(np.sqrt(target_areas /
-                                            aspect_ratios)).astype(np.int32)
-
-        for i in range(max_attempts):
-            crop_w = candidate_crop_w[i]
-            crop_h = candidate_crop_h[i]
-            if crop_h <= img_h and crop_w <= img_w:
-                x_offset = random.randint(0, img_w - crop_w)
-                y_offset = random.randint(0, img_h - crop_h)
-                return x_offset, y_offset, x_offset + crop_w, y_offset + crop_h
-
-        # Fallback
-        crop_size = min(img_h, img_w)
-        x_offset = (img_w - crop_size) // 2
-        y_offset = (img_h - crop_size) // 2
-        return x_offset, y_offset, x_offset + crop_size, y_offset + crop_size
-
-    def __call__(self, results):
-        imgs = results['imgs']
-        if self.backend == 'pillow':
-            img_w, img_h = imgs[0].size
-        elif self.backend == 'cv2':
-            img_h, img_w, _ = imgs[0].shape
-        elif self.backend == 'pyav':
-            img_h, img_w = imgs.shape[2:]  # [cthw]
-        else:
-            raise NotImplementedError
-
-        left, top, right, bottom = self.get_crop_bbox(
-            (img_h, img_w), self.area_range, self.aspect_ratio_range)
-
-        if self.backend == 'pillow':
-            img_w, img_h = imgs[0].size
-            imgs = [img.crop(left, top, right, bottom) for img in imgs]
-        elif self.backend == 'cv2':
-            img_h, img_w, _ = imgs[0].shape
-            imgs = [img[top:bottom, left:right] for img in imgs]
-        elif self.backend == 'pyav':
-            img_h, img_w = imgs.shape[2:]  # [cthw]
-            imgs = imgs[:, :, top:bottom, left:right]
-        else:
-            raise NotImplementedError
-        results['imgs'] = imgs
-        return results
-
-
-@PIPELINES.register()
-class CenterCrop(object):
-    """
-    Center crop images.
->>>>>>> 1c15a4de
     Args:
         target_size (int): Center crop a square with the target_size from an image.
     """
-<<<<<<< HEAD
     def __init__(self, target_size: int):
         self.target_size = (target_size, target_size)
 
     def __call__(self, results: _RESULT) -> _RESULT:
         """Apply centercrop operations on images
-=======
-    def __init__(self, target_size, do_round=True, backend='pillow'):
-        self.target_size = target_size
-        self.do_round = do_round
-        self.backend = backend
->>>>>>> 1c15a4de
-
-        Args:
-            results (Dict[str, Any]): Data processed on the pipeline which is as input for the next operation.
-
-        Returns:
-            Dict[str, Any]: Processed data.
-        """
-        imgs = results['imgs']
-<<<<<<< HEAD
+
+        Args:
+            results (Dict[str, Any]): Data processed on the pipeline which is as input for the next operation.
+
+        Returns:
+            Dict[str, Any]: Processed data.
+        """
+        imgs = results['imgs']
         w, h = self.get_size(imgs)
         th, tw = self.target_size
         if not (w >= self.target_size[1] and h >= self.target_size[0]):
@@ -337,35 +175,6 @@
         else:
             crop_images = [self.im_crop(img, (x1, y1, x2, y2)) for img in imgs]
         results['imgs'] = crop_images
-=======
-        ccrop_imgs = []
-        th, tw = self.target_size, self.target_size
-        if isinstance(imgs, paddle.Tensor):
-            h, w = imgs.shape[-2:]
-            x1 = int(round((w - tw) / 2.0)) if self.do_round else (w - tw) // 2
-            y1 = int(round((h - th) / 2.0)) if self.do_round else (h - th) // 2
-            ccrop_imgs = imgs[:, :, y1:y1 + th, x1:x1 + tw]
-        else:
-            for img in imgs:
-                if self.backend == 'pillow':
-                    w, h = img.size
-                elif self.backend == 'cv2':
-                    h, w, _ = img.shape
-                else:
-                    raise NotImplementedError
-                assert (w >= self.target_size) and (h >= self.target_size), \
-                    "image width({}) and height({}) should be larger than crop size".format(
-                        w, h, self.target_size)
-                x1 = int(round(
-                    (w - tw) / 2.0)) if self.do_round else (w - tw) // 2
-                y1 = int(round(
-                    (h - th) / 2.0)) if self.do_round else (h - th) // 2
-                if self.backend == 'cv2':
-                    ccrop_imgs.append(img[y1:y1 + th, x1:x1 + tw])
-                elif self.backend == 'pillow':
-                    ccrop_imgs.append(img.crop((x1, y1, x1 + tw, y1 + th)))
-        results['imgs'] = ccrop_imgs
->>>>>>> 1c15a4de
         return results
 
 
@@ -503,20 +312,10 @@
             Dict[str, Any]: Processed data.
         """
         imgs = results['imgs']
-<<<<<<< HEAD
         flip = random.random() < self.prob
         if flip:
             if isinstance(imgs, paddle.Tensor):  # [*,*,h,w]
                 imgs = self.im_flip(imgs, direction=self.direction)
-=======
-        v = random.random()
-        if v < self.p:
-            if isinstance(imgs, paddle.Tensor):
-                results['imgs'] = paddle.flip(imgs, axis=[3])
-            elif isinstance(imgs[0], np.ndarray):
-                results['imgs'] = [cv2.flip(img, 1, img) for img in imgs
-                                   ]  # [[h,w,c], [h,w,c], ..., [h,w,c]]
->>>>>>> 1c15a4de
             else:
                 imgs = [
                     self.im_flip(img, direction=self.direction) for img in imgs
@@ -552,7 +351,6 @@
         if isinstance(imgs, paddle.Tensor):
             pass
         else:
-<<<<<<< HEAD
             imgs = np.stack(imgs).astype('float32')
         # THWC
         if self.format_shape == 'CTHW':
@@ -567,15 +365,6 @@
             )
         imgs = imgs.transpose(perm)
         results['imgs'] = imgs
-=======
-            t_imgs = np.stack(imgs).astype('float32')
-            if self.transpose:
-                if self.data_format == 'tchw':
-                    t_imgs = t_imgs.transpose(0, 3, 1, 2)  # tchw
-                else:
-                    t_imgs = t_imgs.transpose(3, 0, 1, 2)  # cthw
-            results['imgs'] = t_imgs
->>>>>>> 1c15a4de
         return results
 
 
@@ -590,7 +379,6 @@
         to_tensor (bool, optional): Whether convert normalization result to tensor. Defaults to False.
 
     """
-<<<<<<< HEAD
     def __init__(self,
                  mean: _ARRAY,
                  std: _ARRAY,
@@ -606,58 +394,18 @@
 
     def __call__(self, results: _RESULT) -> _RESULT:
         """Apply normalization operations on images
-=======
-    def __init__(self, mean, std, tensor_shape=[3, 1, 1], inplace=False):
-        if not isinstance(mean, Sequence):
-            raise TypeError(
-                f'Mean must be list, tuple or np.ndarray, but got {type(mean)}')
-        if not isinstance(std, Sequence):
-            raise TypeError(
-                f'Std must be list, tuple or np.ndarray, but got {type(std)}')
-
-        self.inplace = inplace
-        if not inplace:
-            self.mean = np.array(mean).reshape(tensor_shape).astype(np.float32)
-            self.std = np.array(std).reshape(tensor_shape).astype(np.float32)
-        else:
-            self.mean = np.array(mean, dtype=np.float32)
-            self.std = np.array(std, dtype=np.float32)
->>>>>>> 1c15a4de
-
-        Args:
-            results (Dict[str, Any]): Data processed on the pipeline which is as input for the next operation.
-
-        Returns:
-            Dict[str, Any]: Processed data.
-        """
-<<<<<<< HEAD
+
+        Args:
+            results (Dict[str, Any]): Data processed on the pipeline which is as input for the next operation.
+
+        Returns:
+            Dict[str, Any]: Processed data.
+        """
         imgs = results['imgs']
         imgs = self.im_norm(imgs, self.mean, self.std)
         if self.to_tensor:
             imgs = paddle.to_tensor(imgs, dtype=paddle.float32, place='cpu')
         results['imgs'] = imgs
-=======
-        if self.inplace:
-            n = len(results['imgs'])
-            h, w, c = results['imgs'][0].shape
-            norm_imgs = np.empty((n, h, w, c), dtype=np.float32)
-            for i, img in enumerate(results['imgs']):
-                norm_imgs[i] = img
-
-            for img in norm_imgs:  # [n,h,w,c]
-                mean = np.float64(self.mean.reshape(1, -1))  # [1, 3]
-                stdinv = 1 / np.float64(self.std.reshape(1, -1))  # [1, 3]
-                cv2.subtract(img, mean, img)
-                cv2.multiply(img, stdinv, img)
-        else:
-            imgs = results['imgs']
-            norm_imgs = imgs / 255.0
-            norm_imgs -= self.mean
-            norm_imgs /= self.std
-            if 'backend' in results and results['backend'] == 'pyav':
-                norm_imgs = paddle.to_tensor(norm_imgs, dtype=paddle.float32)
-        results['imgs'] = norm_imgs
->>>>>>> 1c15a4de
         return results
 
 
@@ -879,20 +627,20 @@
 
         oversample_group = []
         for x1, y1 in offsets:
-            normal_group = []
-            flip_group = []
+            crop_group = []
+            flip_crop_group = []
             x2 = x1 + crop_w
             y2 = y1 + crop_h
             for i, img in enumerate(img_group):
                 crop_img = self.im_crop(img, (x1, y1, x2, y2))
-                normal_group.append(crop_img)
+                crop_group.append(crop_img)
                 if self.flip:
                     flip_crop_img = self.im_flip(crop_img)
-                    flip_group.append(flip_crop_img)
-
-            oversample_group.extend(normal_group)
+                    flip_crop_group.append(flip_crop_img)
+
+            oversample_group.extend(crop_group)
             if self.flip:
-                oversample_group.extend(flip_group)
+                oversample_group.extend(flip_crop_group)
 
         results['imgs'] = oversample_group
         return results
@@ -951,33 +699,19 @@
     Args:
         target_size (int): (target_size, target_size) of target size for crop.
     """
-<<<<<<< HEAD
     def __init__(self, target_size: int):
         self.target_size = (target_size, target_size)
 
     def __call__(self, results: _RESULT) -> _RESULT:
         """Apply uniformcrop operations on images
-=======
-    def __init__(self, target_size, backend='cv2'):
-        if isinstance(target_size, tuple):
-            self.target_size = target_size
-        elif isinstance(target_size, int):
-            self.target_size = (target_size, target_size)
-        else:
-            raise TypeError(
-                f'target_size must be int or tuple[int], but got {type(target_size)}'
-            )
-        self.backend = backend
->>>>>>> 1c15a4de
-
-        Args:
-            results (Dict[str, Any]): Data processed on the pipeline which is as input for the next operation.
-
-        Returns:
-            Dict[str, Any]: Processed data.
-        """
-        imgs = results['imgs']
-<<<<<<< HEAD
+
+        Args:
+            results (Dict[str, Any]): Data processed on the pipeline which is as input for the next operation.
+
+        Returns:
+            Dict[str, Any]: Processed data.
+        """
+        imgs = results['imgs']
         w, h = self.get_size(imgs)
         tw, th = self.target_size
         if h > w:
@@ -1001,57 +735,6 @@
                 ]
                 crop_imgs_group.extend(crop_imgs)
         results['imgs'] = crop_imgs_group
-=======
-        if 'backend' in results and results['backend'] == 'pyav':  # [c,t,h,w]
-            img_h, img_w = imgs.shape[2:]
-        elif self.backend == 'pillow':
-            img_w, img_h = imgs[0].size
-        else:
-            img_h, img_w = imgs[0].shape[:2]
-
-        crop_w, crop_h = self.target_size
-        if crop_h == img_h:
-            w_step = (img_w - crop_w) // 2
-            offsets = [
-                (0, 0),
-                (w_step * 2, 0),
-                (w_step, 0),
-            ]
-        elif crop_w == img_w:
-            h_step = (img_h - crop_h) // 2
-            offsets = [
-                (0, 0),
-                (0, h_step * 2),
-                (0, h_step),
-            ]
-        else:
-            raise ValueError(
-                f"img_w({img_w}) == crop_w({crop_w}) or img_h({img_h}) == crop_h({crop_h})"
-            )
-        img_crops = []
-        if 'backend' in results and results['backend'] == 'pyav':  # [c,t,h,w]
-            for x_offset, y_offset in offsets:
-                crop = imgs[:, :, y_offset:y_offset + crop_h,
-                            x_offset:x_offset + crop_w]
-                img_crops.append(crop)
-            img_crops = paddle.concat(img_crops, axis=1)
-        else:
-            if self.backend == 'pillow':
-                for x_offset, y_offset in offsets:
-                    crop = [
-                        img.crop((x_offset, y_offset, x_offset + crop_w,
-                                  y_offset + crop_h)) for img in imgs
-                    ]
-                    img_crops.extend(crop)
-            else:
-                for x_offset, y_offset in offsets:
-                    crop = [
-                        img[y_offset:y_offset + crop_h,
-                            x_offset:x_offset + crop_w] for img in imgs
-                    ]
-                    img_crops.extend(crop)
-        results['imgs'] = img_crops
->>>>>>> 1c15a4de
         return results
 
 
