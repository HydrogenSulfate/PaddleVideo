#  Copyright (c) 2020 PaddlePaddle Authors. All Rights Reserve.
#
# Licensed under the Apache License, Version 2.0 (the "License");
# you may not use this file except in compliance with the License.
# You may obtain a copy of the License at
#
#    http://www.apache.org/licenses/LICENSE-2.0
#
# Unless required by applicable law or agreed to in writing, software
# distributed under the License is distributed on an "AS IS" BASIS,
# WITHOUT WARRANTIES OR CONDITIONS OF ANY KIND, either express or implied.
# See the License for the specific language governing permissions and
# limitations under the License.

import math
import random
from collections.abc import Sequence

import cv2
import numpy as np
import paddle
import paddle.nn.functional as F
from PIL import Image

from ..registry import PIPELINES


@PIPELINES.register()
class Scale(object):
    """
    Scale images.
    Args:
        short_size(float | int): Short size of an image will be scaled to the short_size.
        fixed_ratio(bool): Set whether to zoom according to a fixed ratio. default: True
        do_round(bool): Whether to round up when calculating the zoom ratio. default: False
        backend(str): Choose pillow or cv2 as the graphics processing backend. default: 'pillow'
    """
    def __init__(self,
                 short_size,
                 fixed_ratio=True,
                 keep_ratio=None,
                 do_round=False,
                 backend='pillow'):
        self.short_size = short_size
        assert (fixed_ratio and not keep_ratio) or (not fixed_ratio), \
            f"fixed_ratio and keep_ratio cannot be true at the same time"
        self.fixed_ratio = fixed_ratio
        self.keep_ratio = keep_ratio
        self.do_round = do_round
<<<<<<< HEAD
        self.keep_ratio = keep_ratio
=======
>>>>>>> 9674b1cc

        assert backend in [
            'pillow', 'cv2'
        ], f"Scale's backend must be pillow or cv2, but get {backend}"
        self.backend = backend

    def __call__(self, results):
        """
        Performs resize operations.
        Args:
            imgs (Sequence[PIL.Image]): List where each item is a PIL.Image.
            For example, [PIL.Image0, PIL.Image1, PIL.Image2, ...]
        return:
            resized_imgs: List where each item is a PIL.Image after scaling.
        """
        imgs = results['imgs']
        resized_imgs = []
        for i in range(len(imgs)):
            img = imgs[i]
<<<<<<< HEAD
            if self.backend == 'pillow':
                w, h = img.size
            elif self.backend == 'cv2':
                h, w, _ = img.shape
=======
            if isinstance(img, np.ndarray):
                h, w, _ = img.shape
            elif isinstance(img, Image.Image):
                w, h = img.size
>>>>>>> 9674b1cc
            else:
                raise NotImplementedError

            if w <= h:
                ow = self.short_size
                if self.fixed_ratio:
                    oh = int(self.short_size * 4.0 / 3.0)
                elif not self.keep_ratio:  # no
                    oh = self.short_size
                else:
                    scale_factor = self.short_size / w
                    oh = int(h * float(scale_factor) +
                             0.5) if self.do_round else int(h *
                                                            self.short_size / w)
                    ow = int(w * float(scale_factor) +
                             0.5) if self.do_round else int(w *
                                                            self.short_size / h)
            else:
                oh = self.short_size
                if self.fixed_ratio:
                    ow = int(self.short_size * 4.0 / 3.0)
                elif not self.keep_ratio:  # no
                    ow = self.short_size
                else:
                    scale_factor = self.short_size / h
                    oh = int(h * float(scale_factor) +
                             0.5) if self.do_round else int(h *
                                                            self.short_size / w)
                    ow = int(w * float(scale_factor) +
                             0.5) if self.do_round else int(w *
                                                            self.short_size / h)
            if self.backend == 'pillow':
                resized_imgs.append(img.resize((ow, oh), Image.BILINEAR))
            elif self.backend == 'cv2' and (self.keep_ratio is not None):
                resized_imgs.append(
                    cv2.resize(img, (ow, oh), interpolation=cv2.INTER_LINEAR))
            else:
                resized_imgs.append(
                    Image.fromarray(
                        cv2.resize(np.asarray(img), (ow, oh),
                                   interpolation=cv2.INTER_LINEAR)))
        results['imgs'] = resized_imgs
        return results


@PIPELINES.register()
class RandomCrop(object):
    """
    Random crop images.
    Args:
        target_size(int): Random crop a square with the target_size from an image.
    """
    def __init__(self, target_size):
        self.target_size = target_size

    def __call__(self, results):
        """
        Performs random crop operations.
        Args:
            imgs: List where each item is a PIL.Image.
            For example, [PIL.Image0, PIL.Image1, PIL.Image2, ...]
        return:
            crop_imgs: List where each item is a PIL.Image after random crop.
        """
        imgs = results['imgs']
        if 'backend' in results and results['backend'] == 'pyav':  # [c,t,h,w]
            h, w = imgs.shape[2:]
        else:
            w, h = imgs[0].size
        th, tw = self.target_size, self.target_size

        assert (w >= self.target_size) and (h >= self.target_size), \
            "image width({}) and height({}) should be larger than crop size".format(
                w, h, self.target_size)

        crop_images = []
        if 'backend' in results and results['backend'] == 'pyav':
            x1 = np.random.randint(0, w - tw)
            y1 = np.random.randint(0, h - th)
            crop_images = imgs[:, :, y1:y1 + th, x1:x1 + tw]  # [C, T, th, tw]
        else:
            x1 = random.randint(0, w - tw)
            y1 = random.randint(0, h - th)
            for img in imgs:
                if w == tw and h == th:
                    crop_images.append(img)
                else:
                    crop_images.append(img.crop((x1, y1, x1 + tw, y1 + th)))
        results['imgs'] = crop_images
        return results


@PIPELINES.register()
class RandomResizedCrop(RandomCrop):
    def __init__(self,
                 area_range=(0.08, 1.0),
                 aspect_ratio_range=(3 / 4, 4 / 3),
                 target_size=224,
                 backend='cv2'):

        self.area_range = area_range
        self.aspect_ratio_range = aspect_ratio_range
        self.target_size = target_size
        self.backend = backend

    @staticmethod
    def get_crop_bbox(img_shape,
                      area_range,
                      aspect_ratio_range,
                      max_attempts=10):

        assert 0 < area_range[0] <= area_range[1] <= 1
        assert 0 < aspect_ratio_range[0] <= aspect_ratio_range[1]

        img_h, img_w = img_shape
        area = img_h * img_w

        min_ar, max_ar = aspect_ratio_range
        aspect_ratios = np.exp(
            np.random.uniform(np.log(min_ar), np.log(max_ar),
                              size=max_attempts))
        target_areas = np.random.uniform(*area_range, size=max_attempts) * area
        candidate_crop_w = np.round(np.sqrt(target_areas *
                                            aspect_ratios)).astype(np.int32)
        candidate_crop_h = np.round(np.sqrt(target_areas /
                                            aspect_ratios)).astype(np.int32)

        for i in range(max_attempts):
            crop_w = candidate_crop_w[i]
            crop_h = candidate_crop_h[i]
            if crop_h <= img_h and crop_w <= img_w:
                x_offset = random.randint(0, img_w - crop_w)
                y_offset = random.randint(0, img_h - crop_h)
                return x_offset, y_offset, x_offset + crop_w, y_offset + crop_h

        # Fallback
        crop_size = min(img_h, img_w)
        x_offset = (img_w - crop_size) // 2
        y_offset = (img_h - crop_size) // 2
        return x_offset, y_offset, x_offset + crop_size, y_offset + crop_size

    def __call__(self, results):
        imgs = results['imgs']
        if self.backend == 'pillow':
            img_w, img_h = imgs[0].size
        elif self.backend == 'cv2':
            img_h, img_w, _ = imgs[0].shape
        elif self.backend == 'pyav':
            img_h, img_w = imgs.shape[2:]  # [cthw]
        else:
            raise NotImplementedError

        left, top, right, bottom = self.get_crop_bbox(
            (img_h, img_w), self.area_range, self.aspect_ratio_range)

        if self.backend == 'pillow':
            img_w, img_h = imgs[0].size
            imgs = [img.crop(left, top, right, bottom) for img in imgs]
        elif self.backend == 'cv2':
            img_h, img_w, _ = imgs[0].shape
            imgs = [img[top:bottom, left:right] for img in imgs]
        elif self.backend == 'pyav':
            img_h, img_w = imgs.shape[2:]  # [cthw]
            imgs = imgs[:, :, top:bottom, left:right]
        else:
            raise NotImplementedError
        results['imgs'] = imgs
        return results


@PIPELINES.register()
class CenterCrop(object):
    """
    Center crop images.
    Args:
        target_size(int): Center crop a square with the target_size from an image.
        do_round(bool): Whether to round up the coordinates of the upper left corner of the cropping area. default: True
    """
    def __init__(self, target_size, do_round=True, backend='pillow'):
        self.target_size = target_size
        self.do_round = do_round
        self.backend = backend

    def __call__(self, results):
        """
        Performs Center crop operations.
        Args:
            imgs: List where each item is a PIL.Image.
            For example, [PIL.Image0, PIL.Image1, PIL.Image2, ...]
        return:
            ccrop_imgs: List where each item is a PIL.Image after Center crop.
        """
        imgs = results['imgs']
        ccrop_imgs = []
        th, tw = self.target_size, self.target_size
        if isinstance(imgs, paddle.Tensor):
            h, w = imgs.shape[-2:]
            x1 = int(round((w - tw) / 2.0)) if self.do_round else (w - tw) // 2
            y1 = int(round((h - th) / 2.0)) if self.do_round else (h - th) // 2
            ccrop_imgs = imgs[:, :, y1:y1 + th, x1:x1 + tw]
        else:
            for img in imgs:
                if self.backend == 'pillow':
                    w, h = img.size
                elif self.backend == 'cv2':
                    h, w, _ = img.shape
                else:
                    raise NotImplementedError
                assert (w >= self.target_size) and (h >= self.target_size), \
                    "image width({}) and height({}) should be larger than crop size".format(
                        w, h, self.target_size)
                x1 = int(round(
                    (w - tw) / 2.0)) if self.do_round else (w - tw) // 2
                y1 = int(round(
                    (h - th) / 2.0)) if self.do_round else (h - th) // 2
                if self.backend == 'cv2':
                    ccrop_imgs.append(img[y1:y1 + th, x1:x1 + tw])
                elif self.backend == 'pillow':
                    ccrop_imgs.append(img.crop((x1, y1, x1 + tw, y1 + th)))
        results['imgs'] = ccrop_imgs
        return results


@PIPELINES.register()
class MultiScaleCrop(object):
    """
    Random crop images in with multiscale sizes
    Args:
        target_size(int): Random crop a square with the target_size from an image.
        scales(int): List of candidate cropping scales.
        max_distort(int): Maximum allowable deformation combination distance.
        fix_crop(int): Whether to fix the cutting start point.
        allow_duplication(int): Whether to allow duplicate candidate crop starting points.
        more_fix_crop(int): Whether to allow more cutting starting points.
    """
    def __init__(
            self,
            target_size,  # NOTE: named target size now, but still pass short size in it!
            scales=None,
            max_distort=1,
            fix_crop=True,
            allow_duplication=False,
            more_fix_crop=True,
            backend='pillow'):

        self.target_size = target_size
        self.scales = scales if scales else [1, .875, .75, .66]
        self.max_distort = max_distort
        self.fix_crop = fix_crop
        self.allow_duplication = allow_duplication
        self.more_fix_crop = more_fix_crop
        assert backend in [
            'pillow', 'cv2'
        ], f"MultiScaleCrop's backend must be pillow or cv2, but get {backend}"
        self.backend = backend

    def __call__(self, results):
        """
        Performs MultiScaleCrop operations.
        Args:
            imgs: List where wach item is a PIL.Image.
            XXX:
        results:

        """
        imgs = results['imgs']

        input_size = [self.target_size, self.target_size]

        im_size = imgs[0].size

        # get random crop offset
        def _sample_crop_size(im_size):
            image_w, image_h = im_size[0], im_size[1]

            base_size = min(image_w, image_h)
            crop_sizes = [int(base_size * x) for x in self.scales]
            crop_h = [
                input_size[1] if abs(x - input_size[1]) < 3 else x
                for x in crop_sizes
            ]
            crop_w = [
                input_size[0] if abs(x - input_size[0]) < 3 else x
                for x in crop_sizes
            ]

            pairs = []
            for i, h in enumerate(crop_h):
                for j, w in enumerate(crop_w):
                    if abs(i - j) <= self.max_distort:
                        pairs.append((w, h))
            crop_pair = random.choice(pairs)
            if not self.fix_crop:
                w_offset = random.randint(0, image_w - crop_pair[0])
                h_offset = random.randint(0, image_h - crop_pair[1])
            else:
                w_step = (image_w - crop_pair[0]) / 4
                h_step = (image_h - crop_pair[1]) / 4

                ret = list()
                ret.append((0, 0))  # upper left
                if self.allow_duplication or w_step != 0:
                    ret.append((4 * w_step, 0))  # upper right
                if self.allow_duplication or h_step != 0:
                    ret.append((0, 4 * h_step))  # lower left
                if self.allow_duplication or (h_step != 0 and w_step != 0):
                    ret.append((4 * w_step, 4 * h_step))  # lower right
                if self.allow_duplication or (h_step != 0 or w_step != 0):
                    ret.append((2 * w_step, 2 * h_step))  # center

                if self.more_fix_crop:
                    ret.append((0, 2 * h_step))  # center left
                    ret.append((4 * w_step, 2 * h_step))  # center right
                    ret.append((2 * w_step, 4 * h_step))  # lower center
                    ret.append((2 * w_step, 0 * h_step))  # upper center

                    ret.append((1 * w_step, 1 * h_step))  # upper left quarter
                    ret.append((3 * w_step, 1 * h_step))  # upper right quarter
                    ret.append((1 * w_step, 3 * h_step))  # lower left quarter
                    ret.append((3 * w_step, 3 * h_step))  # lower righ quarter

                w_offset, h_offset = random.choice(ret)

            return crop_pair[0], crop_pair[1], w_offset, h_offset

        crop_w, crop_h, offset_w, offset_h = _sample_crop_size(im_size)
        crop_img_group = [
            img.crop((offset_w, offset_h, offset_w + crop_w, offset_h + crop_h))
            for img in imgs
        ]
        if self.backend == 'pillow':
            ret_img_group = [
                img.resize((input_size[0], input_size[1]), Image.BILINEAR)
                for img in crop_img_group
            ]
        else:
            ret_img_group = [
                Image.fromarray(
                    cv2.resize(np.asarray(img),
                               dsize=(input_size[0], input_size[1]),
                               interpolation=cv2.INTER_LINEAR))
                for img in crop_img_group
            ]
        results['imgs'] = ret_img_group
        return results


@PIPELINES.register()
class RandomFlip(object):
    """
    Random Flip images.
    Args:
        p(float): Random flip images with the probability p.
    """
    def __init__(self, p=0.5):
        self.p = p

    def __call__(self, results):
        """
        Performs random flip operations.
        Args:
            imgs: List where each item is a PIL.Image.
            For example, [PIL.Image0, PIL.Image1, PIL.Image2, ...]
        return:
            flip_imgs: List where each item is a PIL.Image after random flip.
        """
        imgs = results['imgs']
        v = random.random()
        if v < self.p:
            if isinstance(imgs, paddle.Tensor):
                results['imgs'] = paddle.flip(imgs, axis=[3])
<<<<<<< HEAD
            elif results['backend'] == 'pillow':
=======
            elif isinstance(imgs[0], np.ndarray):
                results['imgs'] = [cv2.flip(img, 1, img) for img in imgs
                                   ]  # [[h,w,c], [h,w,c], ..., [h,w,c]]
            else:
>>>>>>> 9674b1cc
                results['imgs'] = [
                    img.transpose(Image.FLIP_LEFT_RIGHT) for img in imgs
                ]
            elif results['backend'] == 'cv2' or results['backend'] == 'decord':
                results['imgs'] = [cv2.flip(img, 1) for img in imgs
                                   ]  # [[h,w,c], [h,w,c], ..., [h,w,c]]
            else:
                raise NotImplementedError
        else:
            results['imgs'] = imgs
        return results


@PIPELINES.register()
class Image2Array(object):
    """
    transfer PIL.Image to Numpy array and transpose dimensions from 'dhwc' to 'dchw'.
    Args:
        transpose: whether to transpose or not, default True, False for slowfast.
    """
    def __init__(self, transpose=True, data_format='tchw'):
        assert data_format in [
            'tchw', 'cthw'
        ], f"Target format must in ['tchw', 'cthw'], but got {data_format}"
        self.transpose = transpose
        self.data_format = data_format

    def __call__(self, results):
        """
        Performs Image to NumpyArray operations.
        Args:
            imgs: List where each item is a PIL.Image.
            For example, [PIL.Image0, PIL.Image1, PIL.Image2, ...]
        return:
            np_imgs: Numpy array.
        """
        imgs = results['imgs']
        if 'backend' in results and results[
                'backend'] == 'pyav':  # [T,H,W,C] in [0, 1]
            if self.transpose:
                if self.data_format == 'tchw':
                    t_imgs = imgs.transpose((0, 3, 1, 2))  # tchw
                else:
                    t_imgs = imgs.transpose((3, 0, 1, 2))  # cthw
            results['imgs'] = t_imgs
        else:
            t_imgs = np.stack(imgs).astype('float32')
            if self.transpose:
                if self.data_format == 'tchw':
                    t_imgs = t_imgs.transpose(0, 3, 1, 2)  # tchw
                else:
                    t_imgs = t_imgs.transpose(3, 0, 1, 2)  # cthw
            results['imgs'] = t_imgs
        return results


@PIPELINES.register()
class Normalization(object):
    """
    Normalization.
    Args:
        mean(Sequence[float]): mean values of different channels.
        std(Sequence[float]): std values of different channels.
        tensor_shape(list): size of mean, default [3,1,1]. For slowfast, [1,1,1,3]
    """
    def __init__(self, mean, std, tensor_shape=[3, 1, 1], inplace=False):
        if not isinstance(mean, Sequence):
            raise TypeError(
                f'Mean must be list, tuple or np.ndarray, but got {type(mean)}')
        if not isinstance(std, Sequence):
            raise TypeError(
                f'Std must be list, tuple or np.ndarray, but got {type(std)}')

        self.inplace = inplace
        if not inplace:
            self.mean = np.array(mean).reshape(tensor_shape).astype(np.float32)
            self.std = np.array(std).reshape(tensor_shape).astype(np.float32)
        else:
            self.mean = np.array(mean, dtype=np.float32)
            self.std = np.array(std, dtype=np.float32)

    def __call__(self, results):
        """
        Performs normalization operations.
        Args:
            imgs: Numpy array.
        return:
            np_imgs: Numpy array after normalization.
        """
        if self.inplace:
            n = len(results['imgs'])
            h, w, c = results['imgs'][0].shape
            norm_imgs = np.empty((n, h, w, c), dtype=np.float32)
            for i, img in enumerate(results['imgs']):
                norm_imgs[i] = img

            for img in norm_imgs:  # [n,h,w,c]
                mean = np.float64(self.mean.reshape(1, -1))  # [1, 3]
                stdinv = 1 / np.float64(self.std.reshape(1, -1))  # [1, 3]
                cv2.subtract(img, mean, img)
                cv2.multiply(img, stdinv, img)
        else:
            imgs = results['imgs']
            norm_imgs = imgs / 255.0
            norm_imgs -= self.mean
            norm_imgs /= self.std
            if 'backend' in results and results['backend'] == 'pyav':
                norm_imgs = paddle.to_tensor(norm_imgs, dtype=paddle.float32)
        results['imgs'] = norm_imgs
        return results


@PIPELINES.register()
class JitterScale(object):
    """
    Scale image, while the target short size is randomly select between min_size and max_size.
    Args:
        min_size: Lower bound for random sampler.
        max_size: Higher bound for random sampler.
    """
    def __init__(self,
                 min_size,
                 max_size,
                 short_cycle_factors=[0.5, 0.7071],
                 default_min_size=256):
        self.default_min_size = default_min_size
        self.orig_min_size = self.min_size = min_size
        self.max_size = max_size
        self.short_cycle_factors = short_cycle_factors

    def __call__(self, results):
        """
        Performs jitter resize operations.
        Args:
            imgs (Sequence[PIL.Image]): List where each item is a PIL.Image.
            For example, [PIL.Image0, PIL.Image1, PIL.Image2, ...]
        return:
            resized_imgs: List where each item is a PIL.Image after scaling.
        """
        short_cycle_idx = results.get('short_cycle_idx')
        if short_cycle_idx in [0, 1]:
            self.min_size = int(
                round(self.short_cycle_factors[short_cycle_idx] *
                      self.default_min_size))
        else:
            self.min_size = self.orig_min_size

        imgs = results['imgs']
        size = int(round(np.random.uniform(self.min_size, self.max_size)))
        assert (len(imgs) >= 1), \
            "len(imgs):{} should be larger than 1".format(len(imgs))

        if 'backend' in results and results['backend'] == 'pyav':
            height, width = imgs.shape[2:]
        else:
            width, height = imgs[0].size
        if (width <= height and width == size) or (height <= width
                                                   and height == size):
            return results

        new_width = size
        new_height = size
        if width < height:
            new_height = int(math.floor((float(height) / width) * size))
        else:
            new_width = int(math.floor((float(width) / height) * size))

        if 'backend' in results and results['backend'] == 'pyav':
            frames_resize = F.interpolate(imgs,
                                          size=(new_height, new_width),
                                          mode="bilinear",
                                          align_corners=False)  # [c,t,h,w]
        else:
            frames_resize = []
            for j in range(len(imgs)):
                img = imgs[j]
                scale_img = img.resize((new_width, new_height), Image.BILINEAR)
                frames_resize.append(scale_img)

        results['imgs'] = frames_resize
        return results


@PIPELINES.register()
class MultiCrop(object):
    """
    Random crop image.
    This operation can perform multi-crop during multi-clip test, as in slowfast model.
    Args:
        target_size(int): Random crop a square with the target_size from an image.
    """
    def __init__(self,
                 target_size,
                 default_crop_size=224,
                 short_cycle_factors=[0.5, 0.7071],
                 test_mode=False):
        self.orig_target_size = self.target_size = target_size
        self.short_cycle_factors = short_cycle_factors
        self.default_crop_size = default_crop_size
        self.test_mode = test_mode

    def __call__(self, results):
        """
        Performs random crop operations.
        Args:
            imgs: List where each item is a PIL.Image.
            For example, [PIL.Image0, PIL.Image1, PIL.Image2, ...]
        return:
            crop_imgs: List where each item is a PIL.Image after random crop.
        """
        imgs = results['imgs']
        spatial_sample_index = results['spatial_sample_index']
        spatial_num_clips = results['spatial_num_clips']

        short_cycle_idx = results.get('short_cycle_idx')
        if short_cycle_idx in [0, 1]:
            self.target_size = int(
                round(self.short_cycle_factors[short_cycle_idx] *
                      self.default_crop_size))
        else:
            self.target_size = self.orig_target_size  # use saved value before call

        w, h = imgs[0].size
        if w == self.target_size and h == self.target_size:
            return results

        assert (w >= self.target_size) and (h >= self.target_size), \
            "image width({}) and height({}) should be larger than crop size({},{})".format(w, h, self.target_size, self.target_size)
        frames_crop = []
        if not self.test_mode:
            x_offset = random.randint(0, w - self.target_size)
            y_offset = random.randint(0, h - self.target_size)
        else:  # multi-crop
            x_gap = int(
                math.ceil((w - self.target_size) / (spatial_num_clips - 1)))
            y_gap = int(
                math.ceil((h - self.target_size) / (spatial_num_clips - 1)))
            if h > w:
                x_offset = int(math.ceil((w - self.target_size) / 2))
                if spatial_sample_index == 0:
                    y_offset = 0
                elif spatial_sample_index == spatial_num_clips - 1:
                    y_offset = h - self.target_size
                else:
                    y_offset = y_gap * spatial_sample_index
            else:
                y_offset = int(math.ceil((h - self.target_size) / 2))
                if spatial_sample_index == 0:
                    x_offset = 0
                elif spatial_sample_index == spatial_num_clips - 1:
                    x_offset = w - self.target_size
                else:
                    x_offset = x_gap * spatial_sample_index

        for img in imgs:
            nimg = img.crop((x_offset, y_offset, x_offset + self.target_size,
                             y_offset + self.target_size))
            frames_crop.append(nimg)
        results['imgs'] = frames_crop
        return results


@PIPELINES.register()
class PackOutput(object):
    """
    In slowfast model, we want to get slow pathway from fast pathway based on
    alpha factor.
    Args:
        alpha(int): temporal length of fast/slow
    """
    def __init__(self, alpha):
        self.alpha = alpha

    def __call__(self, results):
        fast_pathway = results['imgs']

        # sample num points between start and end
        slow_idx_start = 0
        slow_idx_end = fast_pathway.shape[0] - 1
        slow_idx_num = fast_pathway.shape[0] // self.alpha
        slow_idxs_select = np.linspace(slow_idx_start, slow_idx_end,
                                       slow_idx_num).astype("int64")
        slow_pathway = fast_pathway[slow_idxs_select]

        # T H W C -> C T H W.
        slow_pathway = slow_pathway.transpose(3, 0, 1, 2)
        fast_pathway = fast_pathway.transpose(3, 0, 1, 2)

        # slow + fast
        frames_list = [slow_pathway, fast_pathway]
        results['imgs'] = frames_list
        return results


@PIPELINES.register()
class GroupFullResSample(object):
    def __init__(self, crop_size, flip=False):
        self.crop_size = crop_size if not isinstance(crop_size, int) else (
            crop_size, crop_size)
        self.flip = flip

    def __call__(self, results):
        img_group = results['imgs']

        image_w, image_h = img_group[0].size
        crop_w, crop_h = self.crop_size

        w_step = (image_w - crop_w) // 4
        h_step = (image_h - crop_h) // 4

        offsets = list()
        offsets.append((0 * w_step, 2 * h_step))  # left
        offsets.append((4 * w_step, 2 * h_step))  # right
        offsets.append((2 * w_step, 2 * h_step))  # center

        oversample_group = list()
        for o_w, o_h in offsets:
            normal_group = list()
            flip_group = list()
            for i, img in enumerate(img_group):
                crop = img.crop((o_w, o_h, o_w + crop_w, o_h + crop_h))
                normal_group.append(crop)
                if self.flip:
                    flip_crop = crop.copy().transpose(Image.FLIP_LEFT_RIGHT)
                    flip_group.append(flip_crop)

            oversample_group.extend(normal_group)
            if self.flip:
                oversample_group.extend(flip_group)

        results['imgs'] = oversample_group
        return results


@PIPELINES.register()
class TenCrop:
    """
    Crop out 5 regions (4 corner points + 1 center point) from the picture,
    and then flip the cropping result to get 10 cropped images, which can make the prediction result more robust.
    Args:
        target_size(int | tuple[int]): (w, h) of target size for crop.
    """
    def __init__(self, target_size):
        self.target_size = (target_size, target_size)

    def __call__(self, results):
        imgs = results['imgs']
        img_w, img_h = imgs[0].size
        crop_w, crop_h = self.target_size
        w_step = (img_w - crop_w) // 4
        h_step = (img_h - crop_h) // 4
        offsets = [
            (0, 0),
            (4 * w_step, 0),
            (0, 4 * h_step),
            (4 * w_step, 4 * h_step),
            (2 * w_step, 2 * h_step),
        ]
        img_crops = list()
        for x_offset, y_offset in offsets:
            crop = [
                img.crop(
                    (x_offset, y_offset, x_offset + crop_w, y_offset + crop_h))
                for img in imgs
            ]
            crop_fliped = [
                timg.transpose(Image.FLIP_LEFT_RIGHT) for timg in crop
            ]
            img_crops.extend(crop)
            img_crops.extend(crop_fliped)

        results['imgs'] = img_crops
        return results


@PIPELINES.register()
class UniformCrop:
    """
    Perform uniform spatial sampling on the images,
    select the two ends of the long side and the middle position (left middle right or top middle bottom) 3 regions.
    Args:
        target_size(int | tuple[int]): (w, h) of target size for crop.
    """
    def __init__(self, target_size, backend='cv2'):
        if isinstance(target_size, tuple):
            self.target_size = target_size
        elif isinstance(target_size, int):
            self.target_size = (target_size, target_size)
        else:
            raise TypeError(
                f'target_size must be int or tuple[int], but got {type(target_size)}'
            )
        self.backend = backend

    def __call__(self, results):

        imgs = results['imgs']
        if 'backend' in results and results['backend'] == 'pyav':  # [c,t,h,w]
            img_h, img_w = imgs.shape[2:]
        elif self.backend == 'pillow':
            img_w, img_h = imgs[0].size
        else:
<<<<<<< HEAD
            img_h, img_w, _ = imgs[0].shape
        crop_w, crop_h = self.target_size
        if crop_h == img_h:
            w_step = (img_w - crop_w) // 2
            offsets = [(0, 0), (w_step, 0), (w_step * 2, 0)]
        elif crop_w == img_w:
            h_step = (img_h - crop_h) // 2
            offsets = [(0, 0), (0, h_step), (0, h_step * 2)]
        else:
            raise ValueError
=======
            img_h, img_w = imgs[0].shape[:2]

        crop_w, crop_h = self.target_size
        if crop_h == img_h:
            w_step = (img_w - crop_w) // 2
            offsets = [
                (0, 0),
                (w_step * 2, 0),
                (w_step, 0),
            ]
        elif crop_w == img_w:
            h_step = (img_h - crop_h) // 2
            offsets = [
                (0, 0),
                (0, h_step * 2),
                (0, h_step),
            ]
        else:
            raise ValueError(
                f"img_w({img_w}) == crop_w({crop_w}) or img_h({img_h}) == crop_h({crop_h})"
            )
>>>>>>> 9674b1cc
        img_crops = []
        if 'backend' in results and results['backend'] == 'pyav':  # [c,t,h,w]
            for x_offset, y_offset in offsets:
                crop = imgs[:, :, y_offset:y_offset + crop_h,
                            x_offset:x_offset + crop_w]
                img_crops.append(crop)
            img_crops = paddle.concat(img_crops, axis=1)
        else:
            if self.backend == 'pillow':
                for x_offset, y_offset in offsets:
                    crop = [
                        img.crop((x_offset, y_offset, x_offset + crop_w,
                                  y_offset + crop_h)) for img in imgs
                    ]
                    img_crops.extend(crop)
<<<<<<< HEAD
                    # [I1_left, ..., ITleft, ..., I1right, ..., ITright]
=======
>>>>>>> 9674b1cc
            else:
                for x_offset, y_offset in offsets:
                    crop = [
                        img[y_offset:y_offset + crop_h,
                            x_offset:x_offset + crop_w] for img in imgs
                    ]
                    img_crops.extend(crop)
        results['imgs'] = img_crops
        return results


@PIPELINES.register()
class GroupResize(object):
    def __init__(self, height, width, scale, K, mode='train'):
        self.height = height
        self.width = width
        self.scale = scale
        self.resize = {}
        self.K = np.array(K, dtype=np.float32)
        self.mode = mode
        for i in range(self.scale):
            s = 2**i
            self.resize[i] = paddle.vision.transforms.Resize(
                (self.height // s, self.width // s), interpolation='lanczos')

    def __call__(self, results):
        if self.mode == 'infer':
            imgs = results['imgs']
            for k in list(imgs):  # ("color", 0, -1)
                if "color" in k or "color_n" in k:
                    n, im, _ = k
                    for i in range(self.scale):
                        imgs[(n, im, i)] = self.resize[i](imgs[(n, im, i - 1)])
        else:
            imgs = results['imgs']
            for scale in range(self.scale):
                K = self.K.copy()

                K[0, :] *= self.width // (2**scale)
                K[1, :] *= self.height // (2**scale)

                inv_K = np.linalg.pinv(K)
                imgs[("K", scale)] = K
                imgs[("inv_K", scale)] = inv_K

            for k in list(imgs):
                if "color" in k or "color_n" in k:
                    n, im, i = k
                    for i in range(self.scale):
                        imgs[(n, im, i)] = self.resize[i](imgs[(n, im, i - 1)])

            results['imgs'] = imgs
        return results


@PIPELINES.register()
class ColorJitter(object):
    """Randomly change the brightness, contrast, saturation and hue of an image.
    """
    def __init__(self,
                 brightness=0,
                 contrast=0,
                 saturation=0,
                 hue=0,
                 mode='train',
                 p=0.5,
                 keys=None):
        self.mode = mode
        self.colorjitter = paddle.vision.transforms.ColorJitter(
            brightness, contrast, saturation, hue)
        self.p = p

    def __call__(self, results):
        """
        Args:
            results (PIL Image): Input image.

        Returns:
            PIL Image: Color jittered image.
        """

        do_color_aug = random.random() > self.p
        imgs = results['imgs']
        for k in list(imgs):
            f = imgs[k]
            if "color" in k or "color_n" in k:
                n, im, i = k
                imgs[(n, im, i)] = f
                if do_color_aug:
                    imgs[(n + "_aug", im, i)] = self.colorjitter(f)
                else:
                    imgs[(n + "_aug", im, i)] = f
        if self.mode == "train":
            for i in results['frame_idxs']:
                del imgs[("color", i, -1)]
                del imgs[("color_aug", i, -1)]
                del imgs[("color_n", i, -1)]
                del imgs[("color_n_aug", i, -1)]
        else:
            for i in results['frame_idxs']:
                del imgs[("color", i, -1)]
                del imgs[("color_aug", i, -1)]

        results['img'] = imgs
        return results


@PIPELINES.register()
class GroupRandomFlip(object):
    def __init__(self, p=0.5):
        self.p = p

    def __call__(self, results):

        imgs = results['imgs']
        do_flip = random.random() > self.p
        if do_flip:
            for k in list(imgs):
                if "color" in k or "color_n" in k:
                    n, im, i = k
                    imgs[(n, im,
                          i)] = imgs[(n, im,
                                      i)].transpose(Image.FLIP_LEFT_RIGHT)
            if "depth_gt" in imgs:
                imgs['depth_gt'] = np.array(np.fliplr(imgs['depth_gt']))

        results['imgs'] = imgs
        return results


@PIPELINES.register()
class ToArray(object):
    def __init__(self):
        pass

    def __call__(self, results):
        imgs = results['imgs']
        for k in list(imgs):
            if "color" in k or "color_n" in k or "color_aug" in k or "color_n_aug" in k:
                n, im, i = k
                imgs[(n, im,
                      i)] = np.array(imgs[(n, im, i)]).astype('float32') / 255.0
                imgs[(n, im, i)] = imgs[(n, im, i)].transpose((2, 0, 1))
        if "depth_gt" in imgs:
            imgs['depth_gt'] = np.array(imgs['depth_gt']).astype('float32')

        results['imgs'] = imgs
        return results<|MERGE_RESOLUTION|>--- conflicted
+++ resolved
@@ -47,10 +47,6 @@
         self.fixed_ratio = fixed_ratio
         self.keep_ratio = keep_ratio
         self.do_round = do_round
-<<<<<<< HEAD
-        self.keep_ratio = keep_ratio
-=======
->>>>>>> 9674b1cc
 
         assert backend in [
             'pillow', 'cv2'
@@ -70,17 +66,10 @@
         resized_imgs = []
         for i in range(len(imgs)):
             img = imgs[i]
-<<<<<<< HEAD
-            if self.backend == 'pillow':
-                w, h = img.size
-            elif self.backend == 'cv2':
-                h, w, _ = img.shape
-=======
             if isinstance(img, np.ndarray):
                 h, w, _ = img.shape
             elif isinstance(img, Image.Image):
                 w, h = img.size
->>>>>>> 9674b1cc
             else:
                 raise NotImplementedError
 
@@ -452,22 +441,13 @@
         if v < self.p:
             if isinstance(imgs, paddle.Tensor):
                 results['imgs'] = paddle.flip(imgs, axis=[3])
-<<<<<<< HEAD
-            elif results['backend'] == 'pillow':
-=======
             elif isinstance(imgs[0], np.ndarray):
                 results['imgs'] = [cv2.flip(img, 1, img) for img in imgs
                                    ]  # [[h,w,c], [h,w,c], ..., [h,w,c]]
             else:
->>>>>>> 9674b1cc
                 results['imgs'] = [
                     img.transpose(Image.FLIP_LEFT_RIGHT) for img in imgs
                 ]
-            elif results['backend'] == 'cv2' or results['backend'] == 'decord':
-                results['imgs'] = [cv2.flip(img, 1) for img in imgs
-                                   ]  # [[h,w,c], [h,w,c], ..., [h,w,c]]
-            else:
-                raise NotImplementedError
         else:
             results['imgs'] = imgs
         return results
@@ -862,18 +842,6 @@
         elif self.backend == 'pillow':
             img_w, img_h = imgs[0].size
         else:
-<<<<<<< HEAD
-            img_h, img_w, _ = imgs[0].shape
-        crop_w, crop_h = self.target_size
-        if crop_h == img_h:
-            w_step = (img_w - crop_w) // 2
-            offsets = [(0, 0), (w_step, 0), (w_step * 2, 0)]
-        elif crop_w == img_w:
-            h_step = (img_h - crop_h) // 2
-            offsets = [(0, 0), (0, h_step), (0, h_step * 2)]
-        else:
-            raise ValueError
-=======
             img_h, img_w = imgs[0].shape[:2]
 
         crop_w, crop_h = self.target_size
@@ -895,7 +863,6 @@
             raise ValueError(
                 f"img_w({img_w}) == crop_w({crop_w}) or img_h({img_h}) == crop_h({crop_h})"
             )
->>>>>>> 9674b1cc
         img_crops = []
         if 'backend' in results and results['backend'] == 'pyav':  # [c,t,h,w]
             for x_offset, y_offset in offsets:
@@ -911,10 +878,6 @@
                                   y_offset + crop_h)) for img in imgs
                     ]
                     img_crops.extend(crop)
-<<<<<<< HEAD
-                    # [I1_left, ..., ITleft, ..., I1right, ..., ITright]
-=======
->>>>>>> 9674b1cc
             else:
                 for x_offset, y_offset in offsets:
                     crop = [
