--- conflicted
+++ resolved
@@ -16,12 +16,8 @@
 from .augmentations import (CenterCrop, ColorJitter, GroupRandomFlip,
                             GroupResize, Image2Array, JitterScale, MultiCrop,
                             Normalization, PackOutput, RandomCrop, RandomFlip,
-<<<<<<< HEAD
-                            RandomResizedCrop, Scale, TenCrop, UniformCrop)
-=======
                             RandomResizedCrop, Scale, TenCrop, ToArray,
                             UniformCrop)
->>>>>>> 9674b1cc
 from .augmentations_ava import *
 from .compose import Compose
 from .decode import FeatureDecoder, FrameDecoder, VideoDecoder
@@ -29,21 +25,7 @@
 from .decode_sampler import DecodeSampler
 from .mix import Cutmix, Mixup, VideoMix
 from .multimodal import FeaturePadding, RandomCap, RandomMask, Tokenize
-<<<<<<< HEAD
 from .sample import Sampler, SamplerPkl
-from .sample_ava import *
-from .skeleton_pipeline import AutoPadding, Iden, SkeletonNorm
-
-__all__ = [
-    'Scale', 'RandomCrop', 'CenterCrop', 'RandomFlip', 'Image2Array',
-    'Normalization', 'Compose', 'VideoDecoder', 'FrameDecoder', 'Sampler',
-    'SamplerPkl', 'Mixup', 'Cutmix', 'JitterScale', 'MultiCrop', 'PackOutput',
-    'TenCrop', 'UniformCrop', 'DecodeSampler', 'LoadFeat', 'GetMatchMap',
-    'GetVideoLabel', 'AutoPadding', 'SkeletonNorm', 'Iden', 'VideoMix',
-    'FeatureDecoder', 'RandomResizedCrop', 'FeaturePadding', 'RandomCap',
-    'Tokenize', 'RandomMask'
-=======
-from .sample import Sampler
 from .sample_ava import *
 from .segmentation import MultiNorm, MultiRestrictSize
 from .skeleton_pipeline import AutoPadding, Iden, SkeletonNorm
@@ -57,6 +39,6 @@
     'GetVideoLabel', 'Cutmix', 'CenterCrop', 'RandomCrop', 'LoadFeat',
     'RandomCap', 'JitterScale', 'Iden', 'VideoMix', 'ColorJitter', 'RandomFlip',
     'ToArray', 'FeaturePadding', 'GetMatchMap', 'GroupRandomFlip', 'MultiCrop',
-    'SFMRI_DecodeSampler', 'MultiRestrictSize', 'MultiNorm', 'RandomResizedCrop'
->>>>>>> 9674b1cc
+    'SFMRI_DecodeSampler', 'MultiRestrictSize', 'MultiNorm',
+    'RandomResizedCrop', 'SamplerPkl'
 ]