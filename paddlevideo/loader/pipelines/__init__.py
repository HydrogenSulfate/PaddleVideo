# Copyright (c) 2020  PaddlePaddle Authors. All Rights Reserved.
#
# Licensed under the Apache License, Version 2.0 (the "License"
# you may not use this file except in compliance with the License.
# You may obtain a copy of the License at
#
#     http://www.apache.org/licenses/LICENSE-2.0
#
# Unless required by applicable law or agreed to in writing, software
# distributed under the License is distributed on an "AS IS" BASIS,
# WITHOUT WARRANTIES OR CONDITIONS OF ANY KIND, either express or implied.
# See the License for the specific language governing permissions and
# limitations under the License.

from .anet_pipeline import GetMatchMap, GetVideoLabel, LoadFeat
from .augmentations import (CenterCrop, ColorJitter, GroupRandomFlip,
                            GroupResize, Image2Array, JitterScale, MultiCrop,
                            Normalization, PackOutput, RandomCrop, RandomFlip,
                            Scale, TenCrop, ToArray, UniformCrop)
from .augmentations_ava import *
from .compose import Compose
from .decode import FeatureDecoder, FrameDecoder, VideoDecoder
from .decode_image import ImageDecoder
from .decode_sampler import DecodeSampler
from .mix import Cutmix, Mixup, VideoMix
from .multimodal import FeaturePadding, RandomCap, RandomMask, Tokenize
from .sample import Sampler
from .sample_ava import *
<<<<<<< HEAD
from .multimodal import FeaturePadding, RandomCap, Tokenize, RandomMask
from .segmentation import MultiRestrictSize, MultiNorm

__all__ = [
    'Scale', 'RandomCrop', 'CenterCrop', 'RandomFlip', 'Image2Array',
    'Normalization', 'Compose', 'VideoDecoder', 'FrameDecoder', 'Sampler',
    'Mixup', 'Cutmix', 'JitterScale', 'MultiCrop', 'PackOutput', 'TenCrop',
    'UniformCrop', 'DecodeSampler', 'LoadFeat', 'GetMatchMap', 'GetVideoLabel',
    'AutoPadding', 'SkeletonNorm', 'Iden', 'VideoMix', 'FeatureDecoder',
    'FeaturePadding', 'RandomCap', 'Tokenize', 'RandomMask',
    'MultiRestrictSize', 'MultiNorm'
=======
from .skeleton_pipeline import AutoPadding, Iden, SkeletonNorm

__all__ = [
    'ImageDecoder', 'RandomMask', 'UniformCrop', 'SkeletonNorm', 'Tokenize',
    'Sampler', 'FeatureDecoder', 'DecodeSampler', 'TenCrop', 'Compose',
    'AutoPadding', 'Normalization', 'Mixup', 'Image2Array', 'Scale',
    'GroupResize', 'VideoDecoder', 'FrameDecoder', 'PackOutput',
    'GetVideoLabel', 'Cutmix', 'CenterCrop', 'RandomCrop', 'LoadFeat',
    'RandomCap', 'JitterScale', 'Iden', 'VideoMix', 'ColorJitter', 'RandomFlip',
    'ToArray', 'FeaturePadding', 'GetMatchMap', 'GroupRandomFlip', 'MultiCrop'
>>>>>>> 76a5a8a0
]<|MERGE_RESOLUTION|>--- conflicted
+++ resolved
@@ -26,19 +26,7 @@
 from .multimodal import FeaturePadding, RandomCap, RandomMask, Tokenize
 from .sample import Sampler
 from .sample_ava import *
-<<<<<<< HEAD
-from .multimodal import FeaturePadding, RandomCap, Tokenize, RandomMask
 from .segmentation import MultiRestrictSize, MultiNorm
-
-__all__ = [
-    'Scale', 'RandomCrop', 'CenterCrop', 'RandomFlip', 'Image2Array',
-    'Normalization', 'Compose', 'VideoDecoder', 'FrameDecoder', 'Sampler',
-    'Mixup', 'Cutmix', 'JitterScale', 'MultiCrop', 'PackOutput', 'TenCrop',
-    'UniformCrop', 'DecodeSampler', 'LoadFeat', 'GetMatchMap', 'GetVideoLabel',
-    'AutoPadding', 'SkeletonNorm', 'Iden', 'VideoMix', 'FeatureDecoder',
-    'FeaturePadding', 'RandomCap', 'Tokenize', 'RandomMask',
-    'MultiRestrictSize', 'MultiNorm'
-=======
 from .skeleton_pipeline import AutoPadding, Iden, SkeletonNorm
 
 __all__ = [
@@ -48,6 +36,6 @@
     'GroupResize', 'VideoDecoder', 'FrameDecoder', 'PackOutput',
     'GetVideoLabel', 'Cutmix', 'CenterCrop', 'RandomCrop', 'LoadFeat',
     'RandomCap', 'JitterScale', 'Iden', 'VideoMix', 'ColorJitter', 'RandomFlip',
-    'ToArray', 'FeaturePadding', 'GetMatchMap', 'GroupRandomFlip', 'MultiCrop'
->>>>>>> 76a5a8a0
+    'ToArray', 'FeaturePadding', 'GetMatchMap', 'GroupRandomFlip', 'MultiCrop',
+    'MultiRestrictSize', 'MultiNorm'
 ]