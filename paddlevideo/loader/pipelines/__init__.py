--- conflicted
+++ resolved
@@ -41,9 +41,5 @@
     'GetVideoLabel', 'Cutmix', 'CenterCrop', 'RandomCrop', 'LoadFeat',
     'RandomCap', 'JitterScale', 'Iden', 'VideoMix', 'ColorJitter', 'RandomFlip',
     'ToArray', 'FeaturePadding', 'GetMatchMap', 'GroupRandomFlip', 'MultiCrop',
-<<<<<<< HEAD
-    'MultiRestrictSize', 'MultiNorm', 'SegmentationSampler'
-=======
-    'SFMRI_DecodeSampler', 'MultiRestrictSize', 'MultiNorm'
->>>>>>> 557e06b8
+    'SFMRI_DecodeSampler', 'MultiRestrictSize', 'MultiNorm', 'SegmentationSampler'
 ]