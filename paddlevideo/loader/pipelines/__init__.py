# Copyright (c) 2020  PaddlePaddle Authors. All Rights Reserved.
#
# Licensed under the Apache License, Version 2.0 (the "License"
# you may not use this file except in compliance with the License.
# You may obtain a copy of the License at
#
#     http://www.apache.org/licenses/LICENSE-2.0
#
# Unless required by applicable law or agreed to in writing, software
# distributed under the License is distributed on an "AS IS" BASIS,
# WITHOUT WARRANTIES OR CONDITIONS OF ANY KIND, either express or implied.
# See the License for the specific language governing permissions and
# limitations under the License.

from .anet_pipeline import GetMatchMap, GetVideoLabel, LoadFeat
from .augmentations import (CenterCrop, ColorJitter, GroupRandomFlip,
                            GroupResize, Image2Array, JitterScale, MultiCrop,
                            Normalization, PackOutput, RandomCrop, RandomFlip,
                            Scale, TenCrop, ToArray, UniformCrop)
from .augmentations_ava import *
from .compose import Compose
from .decode import FeatureDecoder, FrameDecoder, VideoDecoder
from .decode_image import ImageDecoder
from .decode_sampler import DecodeSampler
from .mix import Cutmix, Mixup, VideoMix
from .multimodal import FeaturePadding, RandomCap, RandomMask, Tokenize
from .sample import Sampler
from .sample_ava import *
from .segmentation import MultiRestrictSize, MultiNorm
from .skeleton_pipeline import AutoPadding, Iden, SkeletonNorm
from .decode_sampler_MRI import SFMRI_DecodeSampler

__all__ = [
    'ImageDecoder', 'RandomMask', 'UniformCrop', 'SkeletonNorm', 'Tokenize',
    'Sampler', 'FeatureDecoder', 'DecodeSampler', 'TenCrop', 'Compose',
    'AutoPadding', 'Normalization', 'Mixup', 'Image2Array', 'Scale',
    'GroupResize', 'VideoDecoder', 'FrameDecoder', 'PackOutput',
    'GetVideoLabel', 'Cutmix', 'CenterCrop', 'RandomCrop', 'LoadFeat',
    'RandomCap', 'JitterScale', 'Iden', 'VideoMix', 'ColorJitter', 'RandomFlip',
    'ToArray', 'FeaturePadding', 'GetMatchMap', 'GroupRandomFlip', 'MultiCrop',
<<<<<<< HEAD
    'SFMRI_DecodeSampler', 'MultiRestrictSize', 'MultiNorm'
=======
    'MultiRestrictSize', 'MultiNorm'
>>>>>>> 385ac21b
]<|MERGE_RESOLUTION|>--- conflicted
+++ resolved
@@ -38,9 +38,5 @@
     'GetVideoLabel', 'Cutmix', 'CenterCrop', 'RandomCrop', 'LoadFeat',
     'RandomCap', 'JitterScale', 'Iden', 'VideoMix', 'ColorJitter', 'RandomFlip',
     'ToArray', 'FeaturePadding', 'GetMatchMap', 'GroupRandomFlip', 'MultiCrop',
-<<<<<<< HEAD
     'SFMRI_DecodeSampler', 'MultiRestrictSize', 'MultiNorm'
-=======
-    'MultiRestrictSize', 'MultiNorm'
->>>>>>> 385ac21b
 ]