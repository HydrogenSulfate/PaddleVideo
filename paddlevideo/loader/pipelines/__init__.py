# Copyright (c) 2020  PaddlePaddle Authors. All Rights Reserved.
#
# Licensed under the Apache License, Version 2.0 (the "License"
# you may not use this file except in compliance with the License.
# You may obtain a copy of the License at
#
#     http://www.apache.org/licenses/LICENSE-2.0
#
# Unless required by applicable law or agreed to in writing, software
# distributed under the License is distributed on an "AS IS" BASIS,
# WITHOUT WARRANTIES OR CONDITIONS OF ANY KIND, either express or implied.
# See the License for the specific language governing permissions and
# limitations under the License.

from .anet_pipeline import GetMatchMap, GetVideoLabel, LoadFeat
from .augmentations import (CenterCrop, ColorJitter, GroupRandomFlip,
                            GroupResize, Image2Array, JitterScale, MultiCrop,
                            Normalization, PackOutput, RandomCrop, RandomFlip,
                            Scale, TenCrop, To_tensor, UniformCrop)
from .augmentations_ava import *
from .compose import Compose
from .decode import FeatureDecoder, FrameDecoder, VideoDecoder
from .decode_image import ImageDecoder
from .decode_sampler import DecodeSampler
from .mix import Cutmix, Mixup, VideoMix
from .sample import Sampler
from .sample_ava import *
<<<<<<< HEAD
from .skeleton_pipeline import AutoPadding, Iden, SkeletonNorm

__all__ = [
    'Scale', 'RandomCrop', 'CenterCrop', 'RandomFlip', 'Image2Array',
    'Normalization', 'Compose', 'VideoDecoder', 'FrameDecoder', 'ImageDecoder',
    'Sampler', 'Mixup', 'Cutmix', 'JitterScale', 'MultiCrop', 'PackOutput',
    'TenCrop', 'UniformCrop', 'DecodeSampler', 'LoadFeat', 'GetMatchMap',
    'GetVideoLabel', 'AutoPadding', 'SkeletonNorm', 'Iden', 'ColorJitter',
    'GroupRandomFlip', 'To_tensor', 'GroupResize', 'FeatureDecoder', 'VideoMix'
=======
from .multimodal import FeaturePadding, RandomCap, Tokenize, RandomMask

__all__ = [
    'Scale', 'RandomCrop', 'CenterCrop', 'RandomFlip', 'Image2Array',
    'Normalization', 'Compose', 'VideoDecoder', 'FrameDecoder', 'Sampler',
    'Mixup', 'Cutmix', 'JitterScale', 'MultiCrop', 'PackOutput', 'TenCrop',
    'UniformCrop', 'DecodeSampler', 'LoadFeat', 'GetMatchMap', 'GetVideoLabel',
    'AutoPadding', 'SkeletonNorm', 'Iden', 'VideoMix', 'FeatureDecoder',
    'FeaturePadding', 'RandomCap', 'Tokenize', 'RandomMask'
>>>>>>> 6f9dcc43
]<|MERGE_RESOLUTION|>--- conflicted
+++ resolved
@@ -23,27 +23,17 @@
 from .decode_image import ImageDecoder
 from .decode_sampler import DecodeSampler
 from .mix import Cutmix, Mixup, VideoMix
+from .multimodal import FeaturePadding, RandomCap, RandomMask, Tokenize
 from .sample import Sampler
 from .sample_ava import *
-<<<<<<< HEAD
 from .skeleton_pipeline import AutoPadding, Iden, SkeletonNorm
 
 __all__ = [
-    'Scale', 'RandomCrop', 'CenterCrop', 'RandomFlip', 'Image2Array',
-    'Normalization', 'Compose', 'VideoDecoder', 'FrameDecoder', 'ImageDecoder',
-    'Sampler', 'Mixup', 'Cutmix', 'JitterScale', 'MultiCrop', 'PackOutput',
-    'TenCrop', 'UniformCrop', 'DecodeSampler', 'LoadFeat', 'GetMatchMap',
-    'GetVideoLabel', 'AutoPadding', 'SkeletonNorm', 'Iden', 'ColorJitter',
-    'GroupRandomFlip', 'To_tensor', 'GroupResize', 'FeatureDecoder', 'VideoMix'
-=======
-from .multimodal import FeaturePadding, RandomCap, Tokenize, RandomMask
-
-__all__ = [
-    'Scale', 'RandomCrop', 'CenterCrop', 'RandomFlip', 'Image2Array',
-    'Normalization', 'Compose', 'VideoDecoder', 'FrameDecoder', 'Sampler',
-    'Mixup', 'Cutmix', 'JitterScale', 'MultiCrop', 'PackOutput', 'TenCrop',
-    'UniformCrop', 'DecodeSampler', 'LoadFeat', 'GetMatchMap', 'GetVideoLabel',
-    'AutoPadding', 'SkeletonNorm', 'Iden', 'VideoMix', 'FeatureDecoder',
-    'FeaturePadding', 'RandomCap', 'Tokenize', 'RandomMask'
->>>>>>> 6f9dcc43
+    'ImageDecoder', 'RandomMask', 'UniformCrop', 'SkeletonNorm', 'Tokenize',
+    'Sampler', 'FeatureDecoder', 'DecodeSampler', 'TenCrop', 'Compose',
+    'AutoPadding', 'Normalization', 'Mixup', 'Image2Array', 'Scale',
+    'GroupResize', 'VideoDecoder', 'FrameDecoder', 'PackOutput',
+    'GetVideoLabel', 'Cutmix', 'CenterCrop', 'RandomCrop', 'LoadFeat',
+    'RandomCap', 'JitterScale', 'Iden', 'VideoMix', 'ColorJitter', 'RandomFlip',
+    'To_tensor', 'FeaturePadding', 'GetMatchMap', 'GroupRandomFlip', 'MultiCrop'
 ]