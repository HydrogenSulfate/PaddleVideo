--- conflicted
+++ resolved
@@ -28,11 +28,8 @@
 from .decode import VideoDecoder, FrameDecoder
 from .sample import Sampler
 from .decode_sampler import DecodeSampler
-<<<<<<< HEAD
 from .mix import Mixup, Cutmix
-=======
 from .anet_pipeline import LoadFeat, GetMatchMap, GetVideoLabel
->>>>>>> d6efe6e0
 
 __all__ = [
     'Scale',
