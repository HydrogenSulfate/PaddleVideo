--- conflicted
+++ resolved
@@ -12,14 +12,6 @@
 # See the License for the specific language governing permissions and
 # limitations under the License.
 
-<<<<<<< HEAD
-from .augmentations import (Scale, RandomCrop, CenterCrop, RandomFlip,
-                            Image2Array, Normalization)
-from .compose import Compose
-from .decode import VideoDecoder, FrameDecoder
-from .sample import Sampler
-from .mix import Mixup, Cutmix
-=======
 from .augmentations import (
     Scale,
     RandomCrop,
@@ -36,7 +28,7 @@
 from .decode import VideoDecoder, FrameDecoder
 from .sample import Sampler
 from .decode_sampler import DecodeSampler
->>>>>>> 95f423dd
+from .mix import Mixup, Cutmix
 
 __all__ = [
     'Scale',
@@ -48,15 +40,11 @@
     'Compose',
     'VideoDecoder',
     'FrameDecoder',
-<<<<<<< HEAD
     'Sampler',
     'Mixup',
     'Cutmix',
-=======
-    'Sample',
     'JitterScale',
     'MultiCrop',
     'PackOutput',
     'DecodeSampler',
->>>>>>> 95f423dd
 ]