# Copyright (c) 2020  PaddlePaddle Authors. All Rights Reserved.
#
# Licensed under the Apache License, Version 2.0 (the "License"
# you may not use this file except in compliance with the License.
# You may obtain a copy of the License at
#
#     http://www.apache.org/licenses/LICENSE-2.0
#
# Unless required by applicable law or agreed to in writing, software
# distributed under the License is distributed on an "AS IS" BASIS,
# WITHOUT WARRANTIES OR CONDITIONS OF ANY KIND, either express or implied.
# See the License for the specific language governing permissions and
# limitations under the License.

from .anet_pipeline import GetMatchMap, GetVideoLabel, LoadFeat
from .augmentations import (CenterCrop, ColorJitter, GroupRandomFlip,
                            GroupResize, Image2Array, JitterScale, MultiCrop,
                            Normalization, PackOutput, RandomCrop, RandomFlip,
<<<<<<< HEAD
                            RandomResizedCrop, Scale, TenCrop, UniformCrop)
=======
                            Scale, TenCrop, ToArray, UniformCrop)
>>>>>>> 13a54511
from .augmentations_ava import *
from .compose import Compose
from .decode import FeatureDecoder, FrameDecoder, VideoDecoder
from .decode_image import ImageDecoder
from .decode_sampler import DecodeSampler
from .mix import Cutmix, Mixup, VideoMix
from .multimodal import FeaturePadding, RandomCap, RandomMask, Tokenize
from .sample import Sampler
from .sample_ava import *
<<<<<<< HEAD
from .skeleton_pipeline import AutoPadding, Iden, SkeletonNorm

__all__ = [
    'Scale', 'RandomCrop', 'CenterCrop', 'RandomFlip', 'Image2Array',
    'Normalization', 'Compose', 'VideoDecoder', 'FrameDecoder', 'Sampler',
    'Mixup', 'Cutmix', 'JitterScale', 'MultiCrop', 'PackOutput', 'TenCrop',
    'UniformCrop', 'DecodeSampler', 'LoadFeat', 'GetMatchMap', 'GetVideoLabel',
    'AutoPadding', 'SkeletonNorm', 'Iden', 'VideoMix', 'FeatureDecoder',
    'RandomResizedCrop', 'FeaturePadding', 'RandomCap', 'Tokenize', 'RandomMask'
=======
from .segmentation import MultiRestrictSize, MultiNorm
from .skeleton_pipeline import AutoPadding, Iden, SkeletonNorm

__all__ = [
    'ImageDecoder', 'RandomMask', 'UniformCrop', 'SkeletonNorm', 'Tokenize',
    'Sampler', 'FeatureDecoder', 'DecodeSampler', 'TenCrop', 'Compose',
    'AutoPadding', 'Normalization', 'Mixup', 'Image2Array', 'Scale',
    'GroupResize', 'VideoDecoder', 'FrameDecoder', 'PackOutput',
    'GetVideoLabel', 'Cutmix', 'CenterCrop', 'RandomCrop', 'LoadFeat',
    'RandomCap', 'JitterScale', 'Iden', 'VideoMix', 'ColorJitter', 'RandomFlip',
    'ToArray', 'FeaturePadding', 'GetMatchMap', 'GroupRandomFlip', 'MultiCrop',
    'MultiRestrictSize', 'MultiNorm'
>>>>>>> 13a54511
]<|MERGE_RESOLUTION|>--- conflicted
+++ resolved
@@ -16,11 +16,8 @@
 from .augmentations import (CenterCrop, ColorJitter, GroupRandomFlip,
                             GroupResize, Image2Array, JitterScale, MultiCrop,
                             Normalization, PackOutput, RandomCrop, RandomFlip,
-<<<<<<< HEAD
-                            RandomResizedCrop, Scale, TenCrop, UniformCrop)
-=======
-                            Scale, TenCrop, ToArray, UniformCrop)
->>>>>>> 13a54511
+                            RandomResizedCrop, Scale, TenCrop, ToArray,
+                            UniformCrop)
 from .augmentations_ava import *
 from .compose import Compose
 from .decode import FeatureDecoder, FrameDecoder, VideoDecoder
@@ -30,28 +27,16 @@
 from .multimodal import FeaturePadding, RandomCap, RandomMask, Tokenize
 from .sample import Sampler
 from .sample_ava import *
-<<<<<<< HEAD
+from .segmentation import MultiNorm, MultiRestrictSize
 from .skeleton_pipeline import AutoPadding, Iden, SkeletonNorm
 
 __all__ = [
-    'Scale', 'RandomCrop', 'CenterCrop', 'RandomFlip', 'Image2Array',
-    'Normalization', 'Compose', 'VideoDecoder', 'FrameDecoder', 'Sampler',
-    'Mixup', 'Cutmix', 'JitterScale', 'MultiCrop', 'PackOutput', 'TenCrop',
-    'UniformCrop', 'DecodeSampler', 'LoadFeat', 'GetMatchMap', 'GetVideoLabel',
-    'AutoPadding', 'SkeletonNorm', 'Iden', 'VideoMix', 'FeatureDecoder',
-    'RandomResizedCrop', 'FeaturePadding', 'RandomCap', 'Tokenize', 'RandomMask'
-=======
-from .segmentation import MultiRestrictSize, MultiNorm
-from .skeleton_pipeline import AutoPadding, Iden, SkeletonNorm
-
-__all__ = [
-    'ImageDecoder', 'RandomMask', 'UniformCrop', 'SkeletonNorm', 'Tokenize',
-    'Sampler', 'FeatureDecoder', 'DecodeSampler', 'TenCrop', 'Compose',
-    'AutoPadding', 'Normalization', 'Mixup', 'Image2Array', 'Scale',
-    'GroupResize', 'VideoDecoder', 'FrameDecoder', 'PackOutput',
-    'GetVideoLabel', 'Cutmix', 'CenterCrop', 'RandomCrop', 'LoadFeat',
-    'RandomCap', 'JitterScale', 'Iden', 'VideoMix', 'ColorJitter', 'RandomFlip',
-    'ToArray', 'FeaturePadding', 'GetMatchMap', 'GroupRandomFlip', 'MultiCrop',
-    'MultiRestrictSize', 'MultiNorm'
->>>>>>> 13a54511
+    'ToArray', 'Normalization', 'LoadFeat', 'UniformCrop', 'MultiCrop',
+    'FeaturePadding', 'Compose', 'RandomCap', 'GetMatchMap', 'GetVideoLabel',
+    'RandomCrop', 'Image2Array', 'CenterCrop', 'VideoDecoder', 'VideoMix',
+    'AutoPadding', 'RandomResizedCrop', 'FeatureDecoder', 'Scale',
+    'SkeletonNorm', 'Iden', 'Mixup', 'TenCrop', 'Tokenize', 'DecodeSampler',
+    'FrameDecoder', 'Sampler', 'RandomFlip', 'ImageDecoder', 'ColorJitter',
+    'GroupRandomFlip', 'MultiNorm', 'RandomMask', 'PackOutput', 'JitterScale',
+    'GroupResize', 'MultiRestrictSize', 'Cutmix'
 ]