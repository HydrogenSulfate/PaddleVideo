# Copyright (c) 2020  PaddlePaddle Authors. All Rights Reserved.
#
# Licensed under the Apache License, Version 2.0 (the "License"
# you may not use this file except in compliance with the License.
# You may obtain a copy of the License at
#
#     http://www.apache.org/licenses/LICENSE-2.0
#
# Unless required by applicable law or agreed to in writing, software
# distributed under the License is distributed on an "AS IS" BASIS,
# WITHOUT WARRANTIES OR CONDITIONS OF ANY KIND, either express or implied.
# See the License for the specific language governing permissions and
# limitations under the License.

from .anet_pipeline import GetMatchMap, GetVideoLabel, LoadFeat
from .augmentations import (CenterCrop, ColorJitter, GroupRandomFlip,
                            GroupResize, Image2Array, JitterScale, MultiCrop,
                            Normalization, PackOutput, RandomCrop, RandomFlip,
                            RandomResizedCrop, Scale, TenCrop, ToArray,
                            UniformCrop)
from .augmentations_ava import *
from .compose import Compose
from .decode import FeatureDecoder, FrameDecoder, VideoDecoder
from .decode_image import ImageDecoder
from .decode_sampler import DecodeSampler
from .mix import Cutmix, Mixup, VideoMix
from .multimodal import FeaturePadding, RandomCap, RandomMask, Tokenize
from .sample import Sampler
from .sample_ava import *
from .segmentation import MultiNorm, MultiRestrictSize
from .skeleton_pipeline import AutoPadding, Iden, SkeletonNorm
from .decode_sampler_MRI import SFMRI_DecodeSampler

__all__ = [
<<<<<<< HEAD
    'ToArray', 'Normalization', 'LoadFeat', 'UniformCrop', 'MultiCrop',
    'FeaturePadding', 'Compose', 'RandomCap', 'GetMatchMap', 'GetVideoLabel',
    'RandomCrop', 'Image2Array', 'CenterCrop', 'VideoDecoder', 'VideoMix',
    'AutoPadding', 'RandomResizedCrop', 'FeatureDecoder', 'Scale',
    'SkeletonNorm', 'Iden', 'Mixup', 'TenCrop', 'Tokenize', 'DecodeSampler',
    'FrameDecoder', 'Sampler', 'RandomFlip', 'ImageDecoder', 'ColorJitter',
    'GroupRandomFlip', 'MultiNorm', 'RandomMask', 'PackOutput', 'JitterScale',
    'GroupResize', 'MultiRestrictSize', 'Cutmix'
=======
    'ImageDecoder', 'RandomMask', 'UniformCrop', 'SkeletonNorm', 'Tokenize',
    'Sampler', 'FeatureDecoder', 'DecodeSampler', 'TenCrop', 'Compose',
    'AutoPadding', 'Normalization', 'Mixup', 'Image2Array', 'Scale',
    'GroupResize', 'VideoDecoder', 'FrameDecoder', 'PackOutput',
    'GetVideoLabel', 'Cutmix', 'CenterCrop', 'RandomCrop', 'LoadFeat',
    'RandomCap', 'JitterScale', 'Iden', 'VideoMix', 'ColorJitter', 'RandomFlip',
    'ToArray', 'FeaturePadding', 'GetMatchMap', 'GroupRandomFlip', 'MultiCrop',
    'SFMRI_DecodeSampler', 'MultiRestrictSize', 'MultiNorm'
>>>>>>> 557e06b8
]<|MERGE_RESOLUTION|>--- conflicted
+++ resolved
@@ -32,16 +32,6 @@
 from .decode_sampler_MRI import SFMRI_DecodeSampler
 
 __all__ = [
-<<<<<<< HEAD
-    'ToArray', 'Normalization', 'LoadFeat', 'UniformCrop', 'MultiCrop',
-    'FeaturePadding', 'Compose', 'RandomCap', 'GetMatchMap', 'GetVideoLabel',
-    'RandomCrop', 'Image2Array', 'CenterCrop', 'VideoDecoder', 'VideoMix',
-    'AutoPadding', 'RandomResizedCrop', 'FeatureDecoder', 'Scale',
-    'SkeletonNorm', 'Iden', 'Mixup', 'TenCrop', 'Tokenize', 'DecodeSampler',
-    'FrameDecoder', 'Sampler', 'RandomFlip', 'ImageDecoder', 'ColorJitter',
-    'GroupRandomFlip', 'MultiNorm', 'RandomMask', 'PackOutput', 'JitterScale',
-    'GroupResize', 'MultiRestrictSize', 'Cutmix'
-=======
     'ImageDecoder', 'RandomMask', 'UniformCrop', 'SkeletonNorm', 'Tokenize',
     'Sampler', 'FeatureDecoder', 'DecodeSampler', 'TenCrop', 'Compose',
     'AutoPadding', 'Normalization', 'Mixup', 'Image2Array', 'Scale',
@@ -49,6 +39,5 @@
     'GetVideoLabel', 'Cutmix', 'CenterCrop', 'RandomCrop', 'LoadFeat',
     'RandomCap', 'JitterScale', 'Iden', 'VideoMix', 'ColorJitter', 'RandomFlip',
     'ToArray', 'FeaturePadding', 'GetMatchMap', 'GroupRandomFlip', 'MultiCrop',
-    'SFMRI_DecodeSampler', 'MultiRestrictSize', 'MultiNorm'
->>>>>>> 557e06b8
+    'SFMRI_DecodeSampler', 'MultiRestrictSize', 'MultiNorm', 'RandomResizedCrop'
 ]