--- conflicted
+++ resolved
@@ -19,11 +19,8 @@
 from ..utils.build_utils import build
 from .pipelines.compose import Compose
 from paddlevideo.utils import get_logger
-<<<<<<< HEAD
 from paddlevideo.utils.multigrid import DistributedShortSampler
-=======
 import numpy as np
->>>>>>> 73cc3ff7
 
 logger = get_logger("paddlevideo")
 
@@ -63,11 +60,8 @@
                      places,
                      shuffle=True,
                      drop_last=True,
-<<<<<<< HEAD
                      multigrid=False,
-=======
                      collate_fn_cfg=None,
->>>>>>> 73cc3ff7
                      **kwargs):
     """Build Paddle Dataloader.
 
