# Copyright (c) 2020  PaddlePaddle Authors. All Rights Reserved.
#
# Licensed under the Apache License, Version 2.0 (the "License"
# you may not use this file except in compliance with the License.
# You may obtain a copy of the License at
#
#     http://www.apache.org/licenses/LICENSE-2.0
#
# Unless required by applicable law or agreed to in writing, software
# distributed under the License is distributed on an "AS IS" BASIS,
# WITHOUT WARRANTIES OR CONDITIONS OF ANY KIND, either express or implied.
# See the License for the specific language governing permissions and
# limitations under the License.

from .bmn_metric import BMNMetric
from .build import build_metric
from .center_crop_metric import CenterCropMetric
from .depth_metric import DepthMetric
from .msrvtt_metric import MSRVTTMetric
from .multi_crop_metric import MultiCropMetric
from .registry import METRIC
from .skeleton_metric import SkeletonMetric
from .transnetv2_metric import TransNetV2Metric
<<<<<<< HEAD
from .msrvtt_metric import MSRVTTMetric
from .segmentation_metric import SegmentationMetric
=======
from .vos_metric import VOSMetric
from .youtube8m.eval_util import HitOneMetric
>>>>>>> 13a54511

__all__ = [
    'METRIC', 'build_metric', 'MultiCropMetric', 'BMNMetric',
    'CenterCropMetric', 'SkeletonMetric', 'HitOneMetric', 'TransNetV2Metric',
<<<<<<< HEAD
    'MSRVTTMetric', 'SegmentationMetric'
=======
    'DepthMetric', 'MSRVTTMetric', 'VOSMetric'
>>>>>>> 13a54511
]<|MERGE_RESOLUTION|>--- conflicted
+++ resolved
@@ -21,20 +21,12 @@
 from .registry import METRIC
 from .skeleton_metric import SkeletonMetric
 from .transnetv2_metric import TransNetV2Metric
-<<<<<<< HEAD
-from .msrvtt_metric import MSRVTTMetric
-from .segmentation_metric import SegmentationMetric
-=======
 from .vos_metric import VOSMetric
 from .youtube8m.eval_util import HitOneMetric
->>>>>>> 13a54511
+from .segmentation_metric import SegmentationMetric
 
 __all__ = [
     'METRIC', 'build_metric', 'MultiCropMetric', 'BMNMetric',
     'CenterCropMetric', 'SkeletonMetric', 'HitOneMetric', 'TransNetV2Metric',
-<<<<<<< HEAD
-    'MSRVTTMetric', 'SegmentationMetric'
-=======
-    'DepthMetric', 'MSRVTTMetric', 'VOSMetric'
->>>>>>> 13a54511
+    'DepthMetric', 'MSRVTTMetric', 'VOSMetric', 'SegmentationMetric'
 ]