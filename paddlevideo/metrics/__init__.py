# Copyright (c) 2020  PaddlePaddle Authors. All Rights Reserved.
#
# Licensed under the Apache License, Version 2.0 (the "License"
# you may not use this file except in compliance with the License.
# You may obtain a copy of the License at
#
#     http://www.apache.org/licenses/LICENSE-2.0
#
# Unless required by applicable law or agreed to in writing, software
# distributed under the License is distributed on an "AS IS" BASIS,
# WITHOUT WARRANTIES OR CONDITIONS OF ANY KIND, either express or implied.
# See the License for the specific language governing permissions and
# limitations under the License.

from .bmn_metric import BMNMetric
from .build import build_metric
from .center_crop_metric import CenterCropMetric
from .depth_metric import DepthMetric
from .msrvtt_metric import MSRVTTMetric
from .multi_crop_metric import MultiCropMetric
from .registry import METRIC
from .skeleton_metric import SkeletonMetric
from .transnetv2_metric import TransNetV2Metric
from .youtube8m.eval_util import HitOneMetric
<<<<<<< HEAD
from .ava_metric import AVAMetric
=======
from .vos_metric import VOSMetric
from .center_crop_metric_MRI import CenterCropMetric_MRI
>>>>>>> e4c2468c

__all__ = [
    'METRIC', 'build_metric', 'MultiCropMetric', 'BMNMetric',
    'CenterCropMetric', 'SkeletonMetric', 'HitOneMetric', 'TransNetV2Metric',
<<<<<<< HEAD
    'DepthMetric', 'MSRVTTMetric', 'AVAMetric', 'VOSMetric'
=======
    'DepthMetric', 'MSRVTTMetric', 'VOSMetric', 'CenterCropMetric_MRI'
>>>>>>> e4c2468c
]<|MERGE_RESOLUTION|>--- conflicted
+++ resolved
@@ -22,19 +22,12 @@
 from .skeleton_metric import SkeletonMetric
 from .transnetv2_metric import TransNetV2Metric
 from .youtube8m.eval_util import HitOneMetric
-<<<<<<< HEAD
 from .ava_metric import AVAMetric
-=======
 from .vos_metric import VOSMetric
 from .center_crop_metric_MRI import CenterCropMetric_MRI
->>>>>>> e4c2468c
 
 __all__ = [
     'METRIC', 'build_metric', 'MultiCropMetric', 'BMNMetric',
     'CenterCropMetric', 'SkeletonMetric', 'HitOneMetric', 'TransNetV2Metric',
-<<<<<<< HEAD
-    'DepthMetric', 'MSRVTTMetric', 'AVAMetric', 'VOSMetric'
-=======
-    'DepthMetric', 'MSRVTTMetric', 'VOSMetric', 'CenterCropMetric_MRI'
->>>>>>> e4c2468c
+    'DepthMetric', 'MSRVTTMetric', 'VOSMetric', 'CenterCropMetric_MRI','AVAMetric'
 ]