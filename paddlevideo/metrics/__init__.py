# Copyright (c) 2020  PaddlePaddle Authors. All Rights Reserved.
#
# Licensed under the Apache License, Version 2.0 (the "License"
# you may not use this file except in compliance with the License.
# You may obtain a copy of the License at
#
#     http://www.apache.org/licenses/LICENSE-2.0
#
# Unless required by applicable law or agreed to in writing, software
# distributed under the License is distributed on an "AS IS" BASIS,
# WITHOUT WARRANTIES OR CONDITIONS OF ANY KIND, either express or implied.
# See the License for the specific language governing permissions and
# limitations under the License.

from .bmn_metric import BMNMetric
from .build import build_metric
from .center_crop_metric import CenterCropMetric
from .depth_metric import DepthMetric
from .multi_crop_metric import MultiCropMetric
from .registry import METRIC
from .skeleton_metric import SkeletonMetric
from .transnetv2_metric import TransNetV2Metric
<<<<<<< HEAD
from .youtube8m.eval_util import HitOneMetric
=======
from .msrvtt_metric import MSRVTTMetric
>>>>>>> 6f9dcc43

__all__ = [
    'METRIC', 'build_metric', 'MultiCropMetric', 'BMNMetric',
    'CenterCropMetric', 'SkeletonMetric', 'HitOneMetric', 'TransNetV2Metric',
<<<<<<< HEAD
    'DepthMetric'
=======
    'MSRVTTMetric'
>>>>>>> 6f9dcc43
]<|MERGE_RESOLUTION|>--- conflicted
+++ resolved
@@ -16,22 +16,15 @@
 from .build import build_metric
 from .center_crop_metric import CenterCropMetric
 from .depth_metric import DepthMetric
+from .msrvtt_metric import MSRVTTMetric
 from .multi_crop_metric import MultiCropMetric
 from .registry import METRIC
 from .skeleton_metric import SkeletonMetric
 from .transnetv2_metric import TransNetV2Metric
-<<<<<<< HEAD
 from .youtube8m.eval_util import HitOneMetric
-=======
-from .msrvtt_metric import MSRVTTMetric
->>>>>>> 6f9dcc43
 
 __all__ = [
     'METRIC', 'build_metric', 'MultiCropMetric', 'BMNMetric',
     'CenterCropMetric', 'SkeletonMetric', 'HitOneMetric', 'TransNetV2Metric',
-<<<<<<< HEAD
-    'DepthMetric'
-=======
-    'MSRVTTMetric'
->>>>>>> 6f9dcc43
+    'DepthMetric', 'MSRVTTMetric'
 ]