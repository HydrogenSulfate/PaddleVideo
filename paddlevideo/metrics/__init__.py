--- conflicted
+++ resolved
@@ -22,19 +22,13 @@
 from .skeleton_metric import SkeletonMetric
 from .transnetv2_metric import TransNetV2Metric
 from .youtube8m.eval_util import HitOneMetric
-<<<<<<< HEAD
 from .segmentation_metric import SegmentationMetric
-=======
 from .vos_metric import VOSMetric
 from .center_crop_metric_MRI import CenterCropMetric_MRI
->>>>>>> 68424f24
 
 __all__ = [
     'METRIC', 'build_metric', 'MultiCropMetric', 'BMNMetric',
     'CenterCropMetric', 'SkeletonMetric', 'HitOneMetric', 'TransNetV2Metric',
-<<<<<<< HEAD
-    'DepthMetric', 'MSRVTTMetric', 'VOSMetric', 'SegmentationMetric'
-=======
-    'DepthMetric', 'MSRVTTMetric', 'VOSMetric', 'CenterCropMetric_MRI'
->>>>>>> 68424f24
+    'DepthMetric', 'MSRVTTMetric', 'VOSMetric', 'CenterCropMetric_MRI',
+    'SegmentationMetric'
 ]