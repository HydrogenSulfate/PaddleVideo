# copyright (c) 2020 PaddlePaddle Authors. All Rights Reserve.
#
# Licensed under the Apache License, Version 2.0 (the "License");
# you may not use this file except in compliance with the License.
# You may obtain a copy of the License at
#
#     http://www.apache.org/licenses/LICENSE-2.0
#
# Unless required by applicable law or agreed to in writing, software
# distributed under the License is distributed on an "AS IS" BASIS,
# WITHOUT WARRANTIES OR CONDITIONS OF ANY KIND, either express or implied.
# See the License for the specific language governing permissions and
# limitations under the License.

import numpy as np
import time
<<<<<<< HEAD
import random
=======
import os
import os.path as osp
>>>>>>> d42a8263

import paddle
from ..loader import build_dataloader
from ..solver import build_lr, build_optimizer
from ..utils import do_preciseBN
from paddlevideo.utils import get_logger, coloring
from paddlevideo.utils import (AverageMeter, build_metric, log_batch, log_epoch,
                               save, mkdir)


<<<<<<< HEAD
def train_model(model,
                dataset,
                cfg,
                parallel=True,
                preciseBN=False,
                validate=True):
=======
def train_model(model, dataset, cfg, parallel=True, validate=True):
>>>>>>> d42a8263
    """Train model entry

    Args:
    	model (paddle.nn.Layer): The model to be trained.
   	dataset (paddle.dataset): Train dataset.
    	cfg (dict): configuration.
        validate (bool): Whether to do evaluation. Default: False.

    """
    logger = get_logger("paddlevideo")
    batch_size = cfg.DATASET.get('batch_size', 2)
    places = paddle.set_device('gpu')

<<<<<<< HEAD
    dataloader_setting = dict(
=======
    train_dataset = dataset[0]
    train_dataloader_setting = dict(
>>>>>>> d42a8263
        batch_size=batch_size,
        # default num worker: 0, which means no subprocess will be created
        num_workers=cfg.DATASET.get('num_workers', 0),
        places=places)
<<<<<<< HEAD
    data_loaders = [
        build_dataloader(ds, **dataloader_setting) for ds in dataset
    ]
=======
    train_loader = build_dataloader(train_dataset, **train_dataloader_setting)
>>>>>>> d42a8263

    if validate:
        valid_dataset = dataset[1]
        validate_dataloader_setting = dict(batch_size=batch_size,
                                           num_workers=cfg.DATASET.get(
                                               'num_workers', 0),
                                           places=places,
                                           drop_last=False,
                                           shuffle=False)
        valid_loader = build_dataloader(valid_dataset,
                                        **validate_dataloader_setting)

    #slowfast
    if cfg.OPTIMIZER.learning_rate.get(
            "iter_step") and cfg.OPTIMIZER.learning_rate.iter_step == True:
        cfg.OPTIMIZER.learning_rate.num_iters = len(train_loader)

    lr = build_lr(cfg.OPTIMIZER.learning_rate)
    optimizer = build_optimizer(cfg.OPTIMIZER,
                                lr,
                                parameter_list=model.parameters())

    if parallel:
        model = paddle.DataParallel(model)
    best = 0.
    for epoch in range(1, cfg.epochs + 1):
        model.train()
        metric_list = build_metric()
        tic = time.time()
        for i, data in enumerate(train_loader):
            metric_list['reader_time'].update(time.time() - tic)
            if parallel:
                outputs = model._layers.train_step(data)
            else:
                outputs = model.train_step(data)

            avg_loss = outputs['loss']
            avg_loss.backward()

            optimizer.step()
            optimizer.clear_grad()

            # log metric
            metric_list['lr'].update(
                optimizer._global_learning_rate().numpy()[0], batch_size)
            for name, value in outputs.items():
                metric_list[name].update(value.numpy()[0], batch_size)
            metric_list['batch_time'].update(time.time() - tic)
            tic = time.time()

            if i % cfg.get("log_interval", 10) == 0:
                ips = "ips: {:.5f} instance/sec.".format(
                    batch_size / metric_list["batch_time"].val)
                log_batch(metric_list, i, epoch, cfg.epochs, "train", ips)

<<<<<<< HEAD
            # learning scheduler iter step
            if cfg.OPTIMIZER.learning_rate.get(
                    "iter_step"
            ) and cfg.OPTIMIZER.learning_rate.iter_step == True:
                lr.step()

        # learning scheduler epoch step
        if not cfg.OPTIMIZER.learning_rate.get(
                "iter_step") or cfg.OPTIMIZER.learning_rate.iter_step == False:
            lr.step()

        ips = "ips: {:.5f} instance/sec.".format(
            batch_size * metric_list["batch_time"].count /
            metric_list["batch_time"].sum)
        log_epoch(metric_list, epoch, "train", ips)

        def evaluate():
=======
        ips = "ips: {:.5f} instance/sec.".format(
            batch_size * metric_list["batch_time"].count /
            metric_list["batch_time"].sum)
        log_epoch(metric_list, epoch, "train", ips)

        def evaluate(best):
>>>>>>> d42a8263
            model.eval()
            metric_list = build_metric()
            metric_list.pop('lr')
            tic = time.time()
            for i, data in enumerate(valid_loader):
                if parallel:
                    outputs = model._layers.val_step(data)
                else:
                    outputs = model.val_step(data)

                # log_metric
                for name, value in outputs.items():

                    metric_list[name].update(value.numpy()[0], batch_size)
                metric_list['batch_time'].update(time.time() - tic)
                tic = time.time()

                if i % cfg.get("log_interval", 10) == 0:
                    ips = "ips: {:.5f} instance/sec.".format(
                        batch_size / metric_list["batch_time"].val)
                    log_batch(metric_list, i, epoch, cfg.epochs, "val", ips)
<<<<<<< HEAD

=======
>>>>>>> d42a8263
            ips = "ips: {:.5f} instance/sec.".format(
                batch_size * metric_list["batch_time"].count /
                metric_list["batch_time"].sum)
            log_epoch(metric_list, epoch, "val", ips)

<<<<<<< HEAD
        if cfg.get("PRECISEBN") and (
            (epoch - 1) % cfg.PRECISEBN.preciseBN_interval == 0
                or epoch == cfg.epochs):
            do_preciseBN(
                model, train_loader, parallel,
                min(cfg.PRECISEBN.num_iters_preciseBN, len(train_loader)))

        if validate:  #TODO: set valid interval
            evaluate()

        #if metric_list['top1'].avg > best:
        if epoch % 1 == 0:  #TODO: Decompose train and eval, just valid; Set save interval
            best = metric_list['top1'].avg
            opt_state_dict = optimizer.state_dict()
            opt_name = cfg['OPTIMIZER']['name']

            save(opt_state_dict, f"{opt_name}.pdopt")
            #save(model.state_dict(), "best.pdparams")
            save(model.state_dict(), "slowfast_{}.pdparams".format(epoch))
            logger.info(
                f"Already save the best model (top1 acc){best} weights and optimizer params in epoch {epoch}"
            )

    logger.info('training finished')  #info of yaml
=======
            if metric_list['top1'].avg > best:
                best = metric_list['top1'].avg
            return best

        model_name = cfg.model_name
        output_dir = cfg.get("output_dir", f"./output/{model_name}")
        mkdir(output_dir)
        opt_state_dict = optimizer.state_dict()
        opt_name = cfg['OPTIMIZER']['name']

        if cfg.get("PRECISEBN") and (epoch -
                                     1) % cfg.PRECISEBN.preciseBN_interval == 0:
            do_preciseBN(
                model, train_loader, parallel,
                min(cfg.PRECISEBN.num_iters_preciseBN, len(train_loader)))
        if validate:
            with paddle.fluid.dygraph.no_grad():
                best = evaluate(best)

            # save best
            save(opt_state_dict, osp.join(output_dir, f"{opt_name}.pdopt"))
            save(model.state_dict(),
                 osp.join(output_dir, model_name + "_best.pdparams"))
            best = int(best * 10000) / 10000
            logger.info(f"Already save the best model (top1 acc){best}")

        if not validate and epoch % cfg.get("save_interval", 10) == 0:
            save(opt_state_dict, osp.join(output_dir, f"{opt_name}.pdopt"))
            save(model.state_dict(),
                 osp.join(output_dir, model_name + f"_epoch_{epoch}.pdparams"))

    logger.info(f'training {cfg.model_name} finished')
>>>>>>> d42a8263
<|MERGE_RESOLUTION|>--- conflicted
+++ resolved
@@ -14,12 +14,8 @@
 
 import numpy as np
 import time
-<<<<<<< HEAD
-import random
-=======
 import os
 import os.path as osp
->>>>>>> d42a8263
 
 import paddle
 from ..loader import build_dataloader
@@ -30,16 +26,12 @@
                                save, mkdir)
 
 
-<<<<<<< HEAD
 def train_model(model,
                 dataset,
                 cfg,
                 parallel=True,
                 preciseBN=False,
                 validate=True):
-=======
-def train_model(model, dataset, cfg, parallel=True, validate=True):
->>>>>>> d42a8263
     """Train model entry
 
     Args:
@@ -53,23 +45,13 @@
     batch_size = cfg.DATASET.get('batch_size', 2)
     places = paddle.set_device('gpu')
 
-<<<<<<< HEAD
-    dataloader_setting = dict(
-=======
     train_dataset = dataset[0]
     train_dataloader_setting = dict(
->>>>>>> d42a8263
         batch_size=batch_size,
         # default num worker: 0, which means no subprocess will be created
         num_workers=cfg.DATASET.get('num_workers', 0),
         places=places)
-<<<<<<< HEAD
-    data_loaders = [
-        build_dataloader(ds, **dataloader_setting) for ds in dataset
-    ]
-=======
     train_loader = build_dataloader(train_dataset, **train_dataloader_setting)
->>>>>>> d42a8263
 
     if validate:
         valid_dataset = dataset[1]
@@ -125,7 +107,6 @@
                     batch_size / metric_list["batch_time"].val)
                 log_batch(metric_list, i, epoch, cfg.epochs, "train", ips)
 
-<<<<<<< HEAD
             # learning scheduler iter step
             if cfg.OPTIMIZER.learning_rate.get(
                     "iter_step"
@@ -142,15 +123,7 @@
             metric_list["batch_time"].sum)
         log_epoch(metric_list, epoch, "train", ips)
 
-        def evaluate():
-=======
-        ips = "ips: {:.5f} instance/sec.".format(
-            batch_size * metric_list["batch_time"].count /
-            metric_list["batch_time"].sum)
-        log_epoch(metric_list, epoch, "train", ips)
-
         def evaluate(best):
->>>>>>> d42a8263
             model.eval()
             metric_list = build_metric()
             metric_list.pop('lr')
@@ -172,41 +145,12 @@
                     ips = "ips: {:.5f} instance/sec.".format(
                         batch_size / metric_list["batch_time"].val)
                     log_batch(metric_list, i, epoch, cfg.epochs, "val", ips)
-<<<<<<< HEAD
 
-=======
->>>>>>> d42a8263
             ips = "ips: {:.5f} instance/sec.".format(
                 batch_size * metric_list["batch_time"].count /
                 metric_list["batch_time"].sum)
             log_epoch(metric_list, epoch, "val", ips)
 
-<<<<<<< HEAD
-        if cfg.get("PRECISEBN") and (
-            (epoch - 1) % cfg.PRECISEBN.preciseBN_interval == 0
-                or epoch == cfg.epochs):
-            do_preciseBN(
-                model, train_loader, parallel,
-                min(cfg.PRECISEBN.num_iters_preciseBN, len(train_loader)))
-
-        if validate:  #TODO: set valid interval
-            evaluate()
-
-        #if metric_list['top1'].avg > best:
-        if epoch % 1 == 0:  #TODO: Decompose train and eval, just valid; Set save interval
-            best = metric_list['top1'].avg
-            opt_state_dict = optimizer.state_dict()
-            opt_name = cfg['OPTIMIZER']['name']
-
-            save(opt_state_dict, f"{opt_name}.pdopt")
-            #save(model.state_dict(), "best.pdparams")
-            save(model.state_dict(), "slowfast_{}.pdparams".format(epoch))
-            logger.info(
-                f"Already save the best model (top1 acc){best} weights and optimizer params in epoch {epoch}"
-            )
-
-    logger.info('training finished')  #info of yaml
-=======
             if metric_list['top1'].avg > best:
                 best = metric_list['top1'].avg
             return best
@@ -217,8 +161,9 @@
         opt_state_dict = optimizer.state_dict()
         opt_name = cfg['OPTIMIZER']['name']
 
-        if cfg.get("PRECISEBN") and (epoch -
-                                     1) % cfg.PRECISEBN.preciseBN_interval == 0:
+        if cfg.get("PRECISEBN") and (
+            (epoch - 1) % cfg.PRECISEBN.preciseBN_interval == 0
+                or epoch == cfg.epochs):
             do_preciseBN(
                 model, train_loader, parallel,
                 min(cfg.PRECISEBN.num_iters_preciseBN, len(train_loader)))
@@ -233,10 +178,9 @@
             best = int(best * 10000) / 10000
             logger.info(f"Already save the best model (top1 acc){best}")
 
-        if not validate and epoch % cfg.get("save_interval", 10) == 0:
+        if epoch % cfg.get("save_interval", 10) == 0 or epoch == cfg.epochs:
             save(opt_state_dict, osp.join(output_dir, f"{opt_name}.pdopt"))
             save(model.state_dict(),
                  osp.join(output_dir, model_name + f"_epoch_{epoch}.pdparams"))
 
-    logger.info(f'training {cfg.model_name} finished')
->>>>>>> d42a8263
+    logger.info(f'training {cfg.model_name} finished')