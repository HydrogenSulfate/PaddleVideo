# copyright (c) 2020 PaddlePaddle Authors. All Rights Reserve.
#
# Licensed under the Apache License, Version 2.0 (the "License");
# you may not use this file except in compliance with the License.
# You may obtain a copy of the License at
#
#     http://www.apache.org/licenses/LICENSE-2.0
#
# Unless required by applicable law or agreed to in writing, software
# distributed under the License is distributed on an "AS IS" BASIS,
# WITHOUT WARRANTIES OR CONDITIONS OF ANY KIND, either express or implied.
# See the License for the specific language governing permissions and
# limitations under the License.

import time
import os.path as osp

import paddle
from ..loader import build_dataloader
from ..solver import build_lr, build_optimizer
from ..utils import do_preciseBN
from paddlevideo.utils import get_logger, coloring
from paddlevideo.utils import (AverageMeter, build_record, log_batch, log_epoch,
                               save, mkdir)


def train_model(model, dataset, cfg, parallel=True, validate=True):
    """Train model entry

    Args:
    	model (paddle.nn.Layer): The model to be trained.
   	dataset (paddle.dataset): Train dataset.
    	cfg (dict): configuration.
        validate (bool): Whether to do evaluation. Default: False.

    """
    logger = get_logger("paddlevideo")
    #single card batch size
    batch_size = cfg.DATASET.get('batch_size', 8)
    places = paddle.set_device('gpu')
    mix = cfg.PIPELINE.get("mix", None)
    num_workers = cfg.DATASET.get('num_workers', 0)

    train_dataset = dataset[0]

    train_dataloader_setting = dict(
        batch_size=batch_size,
        # default num worker: 0, which means no subprocess will be created
        num_workers=num_workers,
        collate_fn=cfg.get('MIX', None),
        places=places)

    train_loader = build_dataloader(train_dataset, **train_dataloader_setting)

    if validate:
        valid_dataset = dataset[1]
        validate_dataloader_setting = dict(batch_size=batch_size,
                                           num_workers=num_workers,
                                           places=places,
                                           drop_last=False,
                                           shuffle=False)
        valid_loader = build_dataloader(valid_dataset,
                                        **validate_dataloader_setting)

    if cfg.OPTIMIZER.learning_rate.get(
            "iter_step") and cfg.OPTIMIZER.learning_rate.iter_step == True:
        cfg.OPTIMIZER.learning_rate.num_iters = len(train_loader)

    lr = build_lr(cfg.OPTIMIZER.learning_rate)
    optimizer = build_optimizer(cfg.OPTIMIZER,
                                lr,
                                parameter_list=model.parameters())

    if parallel:
        model = paddle.DataParallel(model)

    best = 0.
    for epoch in range(1, cfg.epochs + 1):
        model.train()
        record_list = build_record()
        tic = time.time()
        for i, data in enumerate(train_loader):
            record_list['reader_time'].update(time.time() - tic)
            if parallel:
                outputs = model._layers.train_step(data)
            else:
                outputs = model.train_step(data)

            avg_loss = outputs['loss']
            avg_loss.backward()

            optimizer.step()
            optimizer.clear_grad()

            # log record
            record_list['lr'].update(
                optimizer._global_learning_rate().numpy()[0], batch_size)
            for name, value in outputs.items():
                record_list[name].update(value.numpy()[0], batch_size)
            record_list['batch_time'].update(time.time() - tic)
            tic = time.time()

            if i % cfg.get("log_interval", 10) == 0:
                ips = "ips: {:.5f} instance/sec.".format(
                    batch_size / record_list["batch_time"].val)
                log_batch(record_list, i, epoch, cfg.epochs, "train", ips)

            # learning scheduler iter step
            if cfg.OPTIMIZER.learning_rate.get("iter_step") == True:
                lr.step()

        # learning scheduler epoch step
        if not cfg.OPTIMIZER.learning_rate.get(
                "iter_step") or cfg.OPTIMIZER.learning_rate.iter_step == False:
            lr.step()

        ips = "ips: {:.5f} instance/sec.".format(
            batch_size * record_list["batch_time"].count /
            record_list["batch_time"].sum)
        log_epoch(record_list, epoch, "train", ips)

        def evaluate(best):
            model.eval()
            record_list = build_record()
            record_list.pop('lr')
            tic = time.time()
            for i, data in enumerate(valid_loader):

                if parallel:
                    outputs = model._layers.val_step(data)
                else:
                    outputs = model.val_step(data)

                # log_record
                for name, value in outputs.items():
                    record_list[name].update(value.numpy()[0], batch_size)

                record_list['batch_time'].update(time.time() - tic)
                tic = time.time()

                if i % cfg.get("log_interval", 10) == 0:
                    ips = "ips: {:.5f} instance/sec.".format(
<<<<<<< HEAD
                        batch_size / metric_list["batch_time"].val)
                    log_batch(metric_list, i, epoch, cfg.epochs, "val", ips)
=======
                        batch_size / record_list["batch_time"].val)
                    log_batch(record_list, i, epoch, cfg.epochs, "val", ips)
>>>>>>> 95f423dd

            ips = "ips: {:.5f} instance/sec.".format(
                batch_size * record_list["batch_time"].count /
                record_list["batch_time"].sum)
            log_epoch(record_list, epoch, "val", ips)

            if record_list['top1'].avg > best:
                best = record_list['top1'].avg
            return best

        model_name = cfg.model_name
        output_dir = cfg.get("output_dir", f"./output/{model_name}")
        mkdir(output_dir)
        opt_state_dict = optimizer.state_dict()
        opt_name = cfg['OPTIMIZER']['name']

        if cfg.get("PRECISEBN") and (
            (epoch - 1) % cfg.PRECISEBN.preciseBN_interval == 0
                or epoch == cfg.epochs):
            do_preciseBN(
                model, train_loader, parallel,
                min(cfg.PRECISEBN.num_iters_preciseBN, len(train_loader)))

        if validate and (epoch - 1) % cfg.get("val_interval",
                                              1) == 0 or epoch == cfg.epochs:
            with paddle.fluid.dygraph.no_grad():
                best = evaluate(best)

            # save best
            save(opt_state_dict, osp.join(output_dir, f"{opt_name}.pdopt"))
            save(model.state_dict(),
                 osp.join(output_dir, model_name + "_best.pdparams"))
            best = int(best * 10000) / 10000
            logger.info(f"Already save the best model (top1 acc){best}")

        if (epoch - 1) % cfg.get("save_interval",
                                 10) == 0 or epoch == cfg.epochs:
            save(opt_state_dict, osp.join(output_dir, f"{opt_name}.pdopt"))
            save(model.state_dict(),
                 osp.join(output_dir, model_name + f"_epoch_{epoch}.pdparams"))

    logger.info(f'training {cfg.model_name} finished')<|MERGE_RESOLUTION|>--- conflicted
+++ resolved
@@ -140,13 +140,8 @@
 
                 if i % cfg.get("log_interval", 10) == 0:
                     ips = "ips: {:.5f} instance/sec.".format(
-<<<<<<< HEAD
-                        batch_size / metric_list["batch_time"].val)
-                    log_batch(metric_list, i, epoch, cfg.epochs, "val", ips)
-=======
                         batch_size / record_list["batch_time"].val)
                     log_batch(record_list, i, epoch, cfg.epochs, "val", ips)
->>>>>>> 95f423dd
 
             ips = "ips: {:.5f} instance/sec.".format(
                 batch_size * record_list["batch_time"].count /
