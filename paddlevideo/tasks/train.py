# copyright (c) 2020 PaddlePaddle Authors. All Rights Reserve.
#
# Licensed under the Apache License, Version 2.0 (the "License");
# you may not use this file except in compliance with the License.
# You may obtain a copy of the License at
#
#     http://www.apache.org/licenses/LICENSE-2.0
#
# Unless required by applicable law or agreed to in writing, software
# distributed under the License is distributed on an "AS IS" BASIS,
# WITHOUT WARRANTIES OR CONDITIONS OF ANY KIND, either express or implied.
# See the License for the specific language governing permissions and
# limitations under the License.

import time
import os.path as osp

import paddle
import paddle.distributed as dist
import paddle.distributed.fleet as fleet
from ..loader.builder import build_dataloader, build_dataset
from ..modeling.builder import build_model
from ..solver import build_lr, build_optimizer
from ..utils import do_preciseBN
from paddlevideo.utils import get_logger
from paddlevideo.utils import (build_record, log_batch, log_epoch, save, load,
                               mkdir)

<<<<<<< HEAD
from paddlevideo.utils import add_profiler_step

import sys
import numpy as np
from pathlib import Path

=======
>>>>>>> 3d4dce69

def train_model(cfg,
                weights=None,
                parallel=True,
                validate=True,
                amp=False,
                use_fleet=False,
                profiler_options=None):
    """Train model entry

    Args:
        cfg (dict): configuration.
        weights (str): weights path for finetuning.
        parallel (bool): Whether multi-cards training. Default: True.
        validate (bool): Whether to do evaluation. Default: False.
        amp (bool): Whether to use automatic mixed precision during training. Default: False.
        use_fleet (bool): 
        profiler_options (str): Activate the profiler function Default: None.
    """
    if use_fleet:
        fleet.init(is_collective=True)

    logger = get_logger("paddlevideo")
    batch_size = cfg.DATASET.get('batch_size', 8)
    valid_batch_size = cfg.DATASET.get('valid_batch_size', batch_size)

    use_gradient_accumulation = cfg.get('GRADIENT_ACCUMULATION', None)
    if use_gradient_accumulation and dist.get_world_size() >= 1:
        global_batch_size = cfg.GRADIENT_ACCUMULATION.get(
            'global_batch_size', None)
        num_gpus = dist.get_world_size()

        assert isinstance(
            global_batch_size, int
        ), f"global_batch_size must be int, but got {type(global_batch_size)}"
        assert batch_size < global_batch_size, f"global_batch_size must bigger than batch_size"

        cur_global_batch_size = batch_size * num_gpus  # The number of batches calculated by all GPUs at one time
        assert global_batch_size % cur_global_batch_size == 0, \
            f"The global batchsize must be divisible by cur_global_batch_size, but \
                {global_batch_size} % {cur_global_batch_size} != 0"

        cfg.GRADIENT_ACCUMULATION[
            "num_iters"] = global_batch_size // cur_global_batch_size
        # The number of iterations required to reach the global batchsize
        logger.info(
            f"Using gradient accumulation training strategy, "
            f"global_batch_size={global_batch_size}, "
            f"num_gpus={num_gpus}, "
            f"num_accumulative_iters={cfg.GRADIENT_ACCUMULATION.num_iters}")

    places = paddle.set_device('gpu')

    # default num worker: 0, which means no subprocess will be created
    num_workers = cfg.DATASET.get('num_workers', 0)
    valid_num_workers = cfg.DATASET.get('valid_num_workers', num_workers)
    model_name = cfg.model_name
    output_dir = cfg.get("output_dir", f"./output/{model_name}")
    mkdir(output_dir)

    # 1. Construct model
    model = build_model(cfg.MODEL)
    if parallel:
        model = paddle.DataParallel(model)

    if use_fleet:
        model = paddle.distributed_model(model)

    # 2. Construct dataset and dataloader
    train_dataset = build_dataset((cfg.DATASET.train, cfg.PIPELINE.train))
    train_dataloader_setting = dict(batch_size=batch_size,
                                    num_workers=num_workers,
                                    collate_fn_cfg=cfg.get('MIX', None),
                                    places=places)

    train_loader = build_dataloader(train_dataset, **train_dataloader_setting)
    if validate:
        valid_dataset = build_dataset((cfg.DATASET.valid, cfg.PIPELINE.valid))
        validate_dataloader_setting = dict(
            batch_size=valid_batch_size,
            num_workers=valid_num_workers,
            places=places,
            drop_last=False,
            shuffle=cfg.DATASET.get(
                'shuffle_valid',
                False)  #NOTE: attention lstm need shuffle valid data.
        )
        valid_loader = build_dataloader(valid_dataset,
                                        **validate_dataloader_setting)

    # 3. Construct solver.
    lr = build_lr(cfg.OPTIMIZER.learning_rate, len(train_loader))
    optimizer = build_optimizer(cfg.OPTIMIZER,
                                lr,
                                parameter_list=model.parameters())
    if use_fleet:
        optimizer = fleet.distributed_optimizer(optimizer)
    # Resume
    resume_epoch = cfg.get("resume_epoch", 0)
    if resume_epoch:
        filename = osp.join(output_dir,
                            model_name + f"_epoch_{resume_epoch:05d}")
        resume_model_dict = load(filename + '.pdparams')
        resume_opt_dict = load(filename + '.pdopt')
        model.set_state_dict(resume_model_dict)
        optimizer.set_state_dict(resume_opt_dict)

    # Finetune:
    if weights:
        assert resume_epoch == 0, f"Conflict occurs when finetuning, please switch resume function off by setting resume_epoch to 0 or not indicating it."
        model_dict = load(weights)
        model.set_state_dict(model_dict)

    # 4. Train Model
    ###AMP###
    if amp:
        scaler = paddle.amp.GradScaler(init_loss_scaling=2.0**16,
                                       incr_every_n_steps=2000,
                                       decr_every_n_nan_or_inf=1)

    best = 0.
    for epoch in range(0, cfg.epochs):
        if epoch < resume_epoch:
            logger.info(
                f"| epoch: [{epoch+1}] <= resume_epoch: [{ resume_epoch}], continue... "
            )
            continue
        model.train()

        record_list = build_record(cfg.MODEL)
        tic = time.time()
        for i, data in enumerate(train_loader):
            record_list['reader_time'].update(time.time() - tic)

            # Collect performance information when profiler_options is activate
            add_profiler_step(profiler_options)

            # 4.1 forward

            ###AMP###
            if amp:
                with paddle.amp.auto_cast(custom_black_list={"reduce_mean"}):
                    outputs = model(data, mode='train')

                avg_loss = outputs['loss']
                scaled = scaler.scale(avg_loss)
                scaled.backward()
                # keep prior to 2.0 design
                scaler.minimize(optimizer, scaled)
                optimizer.clear_grad()

            else:
                outputs = model(data, mode='train')

                # 4.2 backward
                if use_gradient_accumulation and i == 0:  # Use gradient accumulation strategy
                    optimizer.clear_grad()
                avg_loss = outputs['loss']
                avg_loss.backward()

                # 4.3 minimize
                if use_gradient_accumulation:  # Use gradient accumulation strategy
                    if (i + 1) % cfg.GRADIENT_ACCUMULATION.num_iters == 0:
                        for p in model.parameters():
                            p.grad.set_value(
                                p.grad / cfg.GRADIENT_ACCUMULATION.num_iters)
                        optimizer.step()
                        optimizer.clear_grad()
                else:  # Common case
                    optimizer.step()
                    optimizer.clear_grad()

            # log record
            record_list['lr'].update(optimizer.get_lr(), batch_size)
            for name, value in outputs.items():
                record_list[name].update(value, batch_size)

            record_list['batch_time'].update(time.time() - tic)
            tic = time.time()

            if i % cfg.get("log_interval", 10) == 0:
                ips = "ips: {:.5f} instance/sec.".format(
                    batch_size / record_list["batch_time"].val)
                log_batch(record_list, i, epoch + 1, cfg.epochs, "train", ips)

            # learning rate iter step
            if cfg.OPTIMIZER.learning_rate.get("iter_step"):
                lr.step()

        # learning rate epoch step
        if not cfg.OPTIMIZER.learning_rate.get("iter_step"):
            lr.step()

        ips = "avg_ips: {:.5f} instance/sec.".format(
            batch_size * record_list["batch_time"].count /
            record_list["batch_time"].sum)
        log_epoch(record_list, epoch + 1, "train", ips)

        def evaluate(best):
            model.eval()
            record_list = build_record(cfg.MODEL)
            record_list.pop('lr')
            tic = time.time()
            for i, data in enumerate(valid_loader):
                outputs = model(data, mode='valid')

                # log_record
                for name, value in outputs.items():
                    record_list[name].update(value, batch_size)

                record_list['batch_time'].update(time.time() - tic)
                tic = time.time()

                if i % cfg.get("log_interval", 10) == 0:
                    ips = "ips: {:.5f} instance/sec.".format(
                        batch_size / record_list["batch_time"].val)
                    log_batch(record_list, i, epoch + 1, cfg.epochs, "val", ips)

            ips = "avg_ips: {:.5f} instance/sec.".format(
                batch_size * record_list["batch_time"].count /
                record_list["batch_time"].sum)
            log_epoch(record_list, epoch + 1, "val", ips)

            best_flag = False
            for top_flag in ['hit_at_one', 'top1']:
                if record_list.get(
                        top_flag) and record_list[top_flag].avg > best:
                    best = record_list[top_flag].avg
                    best_flag = True

            return best, best_flag

        # use precise bn to improve acc
        if cfg.get("PRECISEBN") and (epoch % cfg.PRECISEBN.preciseBN_interval
                                     == 0 or epoch == cfg.epochs - 1):
            do_preciseBN(
                model, train_loader, parallel,
                min(cfg.PRECISEBN.num_iters_preciseBN, len(train_loader)))

        # 5. Validation
        if validate and (epoch % cfg.get("val_interval", 1) == 0
                         or epoch == cfg.epochs - 1):
            with paddle.no_grad():
                best, save_best_flag = evaluate(best)
            # save best
            if save_best_flag:
                save(optimizer.state_dict(),
                     osp.join(output_dir, model_name + "_best.pdopt"))
                save(model.state_dict(),
                     osp.join(output_dir, model_name + "_best.pdparams"))
                if model_name == "AttentionLstm":
                    logger.info(
                        f"Already save the best model (hit_at_one){best}")
                else:
                    logger.info(
                        f"Already save the best model (top1 acc){int(best *10000)/10000}"
                    )

        # 6. Save model and optimizer
        if epoch % cfg.get("save_interval", 1) == 0 or epoch == cfg.epochs - 1:
            save(
                optimizer.state_dict(),
                osp.join(output_dir,
                         model_name + f"_epoch_{epoch+1:05d}.pdopt"))
            save(
                model.state_dict(),
                osp.join(output_dir,
                         model_name + f"_epoch_{epoch+1:05d}.pdparams"))

    logger.info(f'training {model_name} finished')<|MERGE_RESOLUTION|>--- conflicted
+++ resolved
@@ -26,15 +26,12 @@
 from paddlevideo.utils import (build_record, log_batch, log_epoch, save, load,
                                mkdir)
 
-<<<<<<< HEAD
 from paddlevideo.utils import add_profiler_step
 
 import sys
 import numpy as np
 from pathlib import Path
 
-=======
->>>>>>> 3d4dce69
 
 def train_model(cfg,
                 weights=None,
