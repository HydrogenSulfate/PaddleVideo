--- conflicted
+++ resolved
@@ -27,19 +27,9 @@
 from ..modeling.builder import build_model
 from ..solver import build_lr, build_optimizer
 from ..utils import do_preciseBN
-<<<<<<< HEAD
-from paddlevideo.utils import get_logger
-from paddlevideo.utils import (build_record, log_batch, log_epoch, save, load,
-                               mkdir)
-import sys
-import numpy as np
-from pathlib import Path
-
-=======
 
 paddle.framework.seed(1234)
 np.random.seed(1234)
->>>>>>> 13a54511
 
 
 def train_model(cfg,
@@ -97,7 +87,7 @@
         places = paddle.set_device('npu')
     else:
         places = paddle.set_device('gpu')
-    
+
     # default num worker: 0, which means no subprocess will be created
     num_workers = cfg.DATASET.get('num_workers', 0)
     valid_num_workers = cfg.DATASET.get('valid_num_workers', num_workers)
@@ -274,12 +264,8 @@
                 #log_record
                 if cfg.MODEL.framework != "FastRCNN":
                     for name, value in outputs.items():
-<<<<<<< HEAD
-                        record_list[name].update(value, batch_size)
-=======
                         if name in record_list:
                             record_list[name].update(value, batch_size)
->>>>>>> 13a54511
 
                 record_list['batch_time'].update(time.time() - tic)
                 tic = time.time()
