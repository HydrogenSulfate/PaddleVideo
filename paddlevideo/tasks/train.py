# copyright (c) 2020 PaddlePaddle Authors. All Rights Reserve.
#
# Licensed under the Apache License, Version 2.0 (the "License");
# you may not use this file except in compliance with the License.
# You may obtain a copy of the License at
#
#     http://www.apache.org/licenses/LICENSE-2.0
#
# Unless required by applicable law or agreed to in writing, software
# distributed under the License is distributed on an "AS IS" BASIS,
# WITHOUT WARRANTIES OR CONDITIONS OF ANY KIND, either express or implied.
# See the License for the specific language governing permissions and
# limitations under the License.

import time
import os.path as osp

import paddle
import paddle.distributed.fleet as fleet
from ..loader.builder import build_dataloader, build_dataset
from ..modeling.builder import build_model
from ..solver import build_lr, build_optimizer
from ..utils import do_preciseBN
from paddlevideo.utils import get_logger, coloring
from paddlevideo.utils import (AverageMeter, build_record, log_batch, log_epoch,
                               save, load, mkdir)


<<<<<<< HEAD
def train_model(cfg, weights=None, parallel=True, validate=True, fleet=False):
=======
def train_model(cfg, weights=None, parallel=True, validate=True, amp=False):
>>>>>>> eeba1df0
    """Train model entry

    Args:
    	cfg (dict): configuration.
        weights (str): weights path for finetuning.
    	parallel (bool): Whether multi-cards training. Default: True.
        validate (bool): Whether to do evaluation. Default: False.

    """
    if fleet:
        strategy = fleet.DistributedStrategy()
        fleet.init(is_collective=True, strategy=strategy)

    logger = get_logger("paddlevideo")
    batch_size = cfg.DATASET.get('batch_size', 8)
    valid_batch_size = cfg.DATASET.get('valid_batch_size', batch_size)
    places = paddle.set_device('gpu')

    # default num worker: 0, which means no subprocess will be created
    num_workers = cfg.DATASET.get('num_workers', 0)
    model_name = cfg.model_name
    output_dir = cfg.get("output_dir", f"./output/{model_name}")
    mkdir(output_dir)

    # 1. Construct model
    model = build_model(cfg.MODEL)
    if parallel:
        model = paddle.DataParallel(model)

    # 2. Construct dataset and dataloader
    train_dataset = build_dataset((cfg.DATASET.train, cfg.PIPELINE.train))
    train_dataloader_setting = dict(batch_size=batch_size,
                                    num_workers=num_workers,
                                    collate_fn_cfg=cfg.get('MIX', None),
                                    places=places)

    train_loader = build_dataloader(train_dataset, **train_dataloader_setting)
    if validate:
        valid_dataset = build_dataset((cfg.DATASET.valid, cfg.PIPELINE.valid))
        validate_dataloader_setting = dict(
            batch_size=valid_batch_size,
            num_workers=num_workers,
            places=places,
            drop_last=False,
            shuffle=cfg.DATASET.get(
                'shuffle_valid',
                False)  #NOTE: attention lstm need shuffle valid data.
        )
        valid_loader = build_dataloader(valid_dataset,
                                        **validate_dataloader_setting)

    # 3. Construct solver.
    lr = build_lr(cfg.OPTIMIZER.learning_rate, len(train_loader))
    optimizer = build_optimizer(cfg.OPTIMIZER,
                                lr,
                                parameter_list=model.parameters())
    if fleet:
        optimizer = fleet.distributed_optimizer(optimizer)
    # Resume
    resume_epoch = cfg.get("resume_epoch", 0)
    if resume_epoch:
        filename = osp.join(output_dir,
                            model_name + f"_epoch_{resume_epoch:05d}")
        resume_model_dict = load(filename + '.pdparams')
        resume_opt_dict = load(filename + '.pdopt')
        model.set_state_dict(resume_model_dict)
        optimizer.set_state_dict(resume_opt_dict)

    # Finetune:
    if weights:
        assert resume_epoch == 0, f"Conflict occurs when finetuning, please switch resume function off by setting resume_epoch to 0 or not indicating it."
        model_dict = load(weights)
        model.set_state_dict(model_dict)

    # 4. Train Model
    ###AMP###
    if amp:
        scaler = paddle.amp.GradScaler(init_loss_scaling=1024)

    best = 0.
    for epoch in range(0, cfg.epochs):
        if epoch < resume_epoch:
            logger.info(
                f"| epoch: [{epoch+1}] <= resume_epoch: [{ resume_epoch}], continue... "
            )
            continue
        model.train()
        record_list = build_record(cfg.MODEL)
        tic = time.time()
        for i, data in enumerate(train_loader):
            record_list['reader_time'].update(time.time() - tic)

            # 4.1 forward

            ###AMP###
            if amp:
                with paddle.amp.auto_cast():
                    if parallel:
                        outputs = model._layers.train_step(data)
                    else:
                        outputs = model.train_step(data)

                avg_loss = outputs['loss']
                scaled = scaler.scale(avg_loss)
                scaled.backward()
                # keep prior to 2.0 design
                scaler.minimize(optimizer, scaled)
                optimizer.clear_grad()

            else:
                if parallel:
                    outputs = model._layers.train_step(data)
                else:
                    outputs = model.train_step(data)

                # 4.2 backward
                avg_loss = outputs['loss']
                avg_loss.backward()
                # 4.3 minimize
                optimizer.step()
                optimizer.clear_grad()

            # log record
            record_list['lr'].update(optimizer._global_learning_rate(),
                                     batch_size)
            for name, value in outputs.items():
                record_list[name].update(value, batch_size)

            record_list['batch_time'].update(time.time() - tic)
            tic = time.time()

            if i % cfg.get("log_interval", 10) == 0:
                ips = "ips: {:.5f} instance/sec.".format(
                    batch_size / record_list["batch_time"].val)
                log_batch(record_list, i, epoch + 1, cfg.epochs, "train", ips)

            # learning rate iter step
            if cfg.OPTIMIZER.learning_rate.get("iter_step"):
                lr.step()

        # learning rate epoch step
        if not cfg.OPTIMIZER.learning_rate.get("iter_step"):
            lr.step()

        ips = "ips: {:.5f} instance/sec.".format(
            batch_size * record_list["batch_time"].count /
            record_list["batch_time"].sum)
        log_epoch(record_list, epoch + 1, "train", ips)

        def evaluate(best):
            model.eval()
            record_list = build_record(cfg.MODEL)
            record_list.pop('lr')
            tic = time.time()
            for i, data in enumerate(valid_loader):

                if parallel:
                    outputs = model._layers.val_step(data)
                else:
                    outputs = model.val_step(data)

                # log_record
                for name, value in outputs.items():
                    record_list[name].update(value, batch_size)

                record_list['batch_time'].update(time.time() - tic)
                tic = time.time()

                if i % cfg.get("log_interval", 10) == 0:
                    ips = "ips: {:.5f} instance/sec.".format(
                        batch_size / record_list["batch_time"].val)
                    log_batch(record_list, i, epoch + 1, cfg.epochs, "val", ips)

            ips = "ips: {:.5f} instance/sec.".format(
                batch_size * record_list["batch_time"].count /
                record_list["batch_time"].sum)
            log_epoch(record_list, epoch + 1, "val", ips)

            best_flag = False
            for top_flag in ['hit_at_one', 'top1']:
                if record_list.get(
                        top_flag) and record_list[top_flag].avg > best:
                    best = record_list[top_flag].avg
                    best_flag = True

            return best, best_flag

        # use precise bn to improve acc
        if cfg.get("PRECISEBN") and (epoch % cfg.PRECISEBN.preciseBN_interval
                                     == 0 or epoch == cfg.epochs - 1):
            do_preciseBN(
                model, train_loader, parallel,
                min(cfg.PRECISEBN.num_iters_preciseBN, len(train_loader)))

        # 5. Validation
        if validate and epoch % cfg.get("val_interval",
                                        1) == 0 or epoch == cfg.epochs - 1:
            with paddle.fluid.dygraph.no_grad():
                best, save_best_flag = evaluate(best)
            # save best
            if save_best_flag:
                save(optimizer.state_dict(),
                     osp.join(output_dir, model_name + "_best.pdopt"))
                save(model.state_dict(),
                     osp.join(output_dir, model_name + "_best.pdparams"))
                if model_name == "AttentionLstm":
                    logger.info(
                        f"Already save the best model (hit_at_one){best}")
                else:
                    logger.info(
                        f"Already save the best model (top1 acc){int(best *10000)/10000}"
                    )

        # 6. Save model and optimizer
        if epoch % cfg.get("save_interval", 1) == 0 or epoch == cfg.epochs - 1:
            save(
                optimizer.state_dict(),
                osp.join(output_dir,
                         model_name + f"_epoch_{epoch+1:05d}.pdopt"))
            save(
                model.state_dict(),
                osp.join(output_dir,
                         model_name + f"_epoch_{epoch+1:05d}.pdparams"))

    logger.info(f'training {model_name} finished')<|MERGE_RESOLUTION|>--- conflicted
+++ resolved
@@ -26,11 +26,12 @@
                                save, load, mkdir)
 
 
-<<<<<<< HEAD
-def train_model(cfg, weights=None, parallel=True, validate=True, fleet=False):
-=======
-def train_model(cfg, weights=None, parallel=True, validate=True, amp=False):
->>>>>>> eeba1df0
+def train_model(cfg,
+                weights=None,
+                parallel=True,
+                validate=True,
+                amp=False,
+                fleet=False):
     """Train model entry
 
     Args:
