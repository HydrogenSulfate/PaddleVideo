--- conflicted
+++ resolved
@@ -27,19 +27,9 @@
 from ..modeling.builder import build_model
 from ..solver import build_lr, build_optimizer
 from ..utils import do_preciseBN
-<<<<<<< HEAD
-from paddlevideo.utils import get_logger
-from paddlevideo.utils import (build_record, log_batch, log_epoch, save, load,
-                               mkdir)
-import sys
-import numpy as np
-from pathlib import Path
-
-=======
 
 paddle.framework.seed(1234)
 np.random.seed(1234)
->>>>>>> 9674b1cc
 
 
 def train_model(cfg,
@@ -193,23 +183,6 @@
                     outputs = model(data, mode='train')
                 avg_loss = outputs['loss']
                 if use_gradient_accumulation:
-<<<<<<< HEAD
-                    if i == 0:
-                        optimizer.clear_grad()
-                    avg_loss /= cfg.GRADIENT_ACCUMULATION.num_iters
-                    scaled = scaler.scale(avg_loss)
-                    scaled.backward()
-                    if (i + 1) % cfg.GRADIENT_ACCUMULATION.num_iters == 0:
-                        scaler.minimize(optimizer, scaled)
-                        optimizer.clear_grad()
-                else:
-                    scaled = scaler.scale(avg_loss)
-                    scaled.backward()
-                    # keep prior to 2.0 design
-                    scaler.minimize(optimizer, scaled)
-                    optimizer.clear_grad()
-
-=======
                     # clear grad at when epoch begins
                     if i == 0:
                         optimizer.clear_grad()
@@ -230,7 +203,6 @@
                     # 4.3 minimize
                     scaler.minimize(optimizer, scaled)
                     optimizer.clear_grad()
->>>>>>> 9674b1cc
             else:
                 outputs = model(data, mode='train')
                 avg_loss = outputs['loss']
@@ -297,12 +269,8 @@
                 #log_record
                 if cfg.MODEL.framework != "FastRCNN":
                     for name, value in outputs.items():
-<<<<<<< HEAD
-                        record_list[name].update(value, batch_size)
-=======
                         if name in record_list:
                             record_list[name].update(value, batch_size)
->>>>>>> 9674b1cc
 
                 record_list['batch_time'].update(time.time() - tic)
                 tic = time.time()
