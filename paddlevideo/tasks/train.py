# copyright (c) 2020 PaddlePaddle Authors. All Rights Reserve.
#
# Licensed under the Apache License, Version 2.0 (the "License");
# you may not use this file except in compliance with the License.
# You may obtain a copy of the License at
#
#     http://www.apache.org/licenses/LICENSE-2.0
#
# Unless required by applicable law or agreed to in writing, software
# distributed under the License is distributed on an "AS IS" BASIS,
# WITHOUT WARRANTIES OR CONDITIONS OF ANY KIND, either express or implied.
# See the License for the specific language governing permissions and
# limitations under the License.

import time
import os.path as osp

import paddle
from ..loader import build_dataloader
from ..solver import build_lr, build_optimizer
from ..utils import do_preciseBN
from paddlevideo.utils import get_logger, coloring
from paddlevideo.utils import (AverageMeter, build_record, log_batch, log_epoch,
                               save, mkdir)


def train_model(model, dataset, cfg, parallel=True, validate=True):
    """Train model entry

    Args:
    	model (paddle.nn.Layer): The model to be trained.
   	dataset (paddle.dataset): Train dataset.
    	cfg (dict): configuration.
        validate (bool): Whether to do evaluation. Default: False.

    """
    logger = get_logger("paddlevideo")
    batch_size = cfg.DATASET.get('batch_size', 2)
    places = paddle.set_device('gpu')

    train_dataset = dataset[0]
    train_dataloader_setting = dict(
        batch_size=batch_size,
        # default num worker: 0, which means no subprocess will be created
        num_workers=cfg.DATASET.get('num_workers', 0),
        places=places)
    train_loader = build_dataloader(train_dataset, **train_dataloader_setting)

    if validate:
        valid_dataset = dataset[1]
        validate_dataloader_setting = dict(batch_size=batch_size,
                                           num_workers=cfg.DATASET.get(
                                               'num_workers', 0),
                                           places=places,
                                           drop_last=False,
                                           shuffle=False)
        valid_loader = build_dataloader(valid_dataset,
                                        **validate_dataloader_setting)

    if cfg.OPTIMIZER.learning_rate.get(
            "iter_step") and cfg.OPTIMIZER.learning_rate.iter_step == True:
        cfg.OPTIMIZER.learning_rate.num_iters = len(train_loader)

    lr = build_lr(cfg.OPTIMIZER.learning_rate)
    optimizer = build_optimizer(cfg.OPTIMIZER,
                                lr,
                                parameter_list=model.parameters())

    if parallel:
        model = paddle.DataParallel(model)

    best = 0.
    for epoch in range(1, cfg.epochs + 1):
        model.train()
        record_list = build_record()
        tic = time.time()
        for i, data in enumerate(train_loader):
            record_list['reader_time'].update(time.time() - tic)
            if parallel:
                outputs = model._layers.train_step(data)
            else:
                outputs = model.train_step(data)

            avg_loss = outputs['loss']
            avg_loss.backward()

            optimizer.step()
            optimizer.clear_grad()

            # log record
            record_list['lr'].update(
                optimizer._global_learning_rate().numpy()[0], batch_size)
            for name, value in outputs.items():
                record_list[name].update(value.numpy()[0], batch_size)
            record_list['batch_time'].update(time.time() - tic)
            tic = time.time()

            if i % cfg.get("log_interval", 10) == 0:
                ips = "ips: {:.5f} instance/sec.".format(
                    batch_size / record_list["batch_time"].val)
                log_batch(record_list, i, epoch, cfg.epochs, "train", ips)

            # learning scheduler iter step
            if cfg.OPTIMIZER.learning_rate.get("iter_step") == True:
                lr.step()

        # learning scheduler epoch step
        if not cfg.OPTIMIZER.learning_rate.get(
                "iter_step") or cfg.OPTIMIZER.learning_rate.iter_step == False:
            lr.step()

        ips = "ips: {:.5f} instance/sec.".format(
            batch_size * record_list["batch_time"].count /
            record_list["batch_time"].sum)
        log_epoch(record_list, epoch, "train", ips)

        def evaluate(best):
            model.eval()
            record_list = build_record()
            record_list.pop('lr')
            tic = time.time()
            for i, data in enumerate(valid_loader):
                if parallel:
                    outputs = model._layers.val_step(data)
                else:
                    outputs = model.val_step(data)

                # log_record
                for name, value in outputs.items():
                    record_list[name].update(value.numpy()[0], batch_size)

                record_list['batch_time'].update(time.time() - tic)
                tic = time.time()

                if i % cfg.get("log_interval", 10) == 0:
                    ips = "ips: {:.5f} instance/sec.".format(
                        batch_size / record_list["batch_time"].val)
                    log_batch(record_list, i, epoch, cfg.epochs, "val", ips)

            ips = "ips: {:.5f} instance/sec.".format(
                batch_size * record_list["batch_time"].count /
                record_list["batch_time"].sum)
            log_epoch(record_list, epoch, "val", ips)

<<<<<<< HEAD
            if metric_list['top1'].avg > best:  #TODO: no top1 when localizer
                best = metric_list['top1'].avg
=======
            if record_list['top1'].avg > best:
                best = record_list['top1'].avg
>>>>>>> 95f423dd
            return best

        model_name = cfg.model_name
        output_dir = cfg.get("output_dir", f"./output/{model_name}")
        mkdir(output_dir)
        opt_state_dict = optimizer.state_dict()
        opt_name = cfg['OPTIMIZER']['name']

        if cfg.get("PRECISEBN") and (
            (epoch - 1) % cfg.PRECISEBN.preciseBN_interval == 0
                or epoch == cfg.epochs):
            do_preciseBN(
                model, train_loader, parallel,
                min(cfg.PRECISEBN.num_iters_preciseBN, len(train_loader)))

        if validate and (epoch - 1) % cfg.get("val_interval",
                                              1) == 0 or epoch == cfg.epochs:
            with paddle.fluid.dygraph.no_grad():
                best = evaluate(best)

            # save best #TODO: no need to save best as no val top1
            save(opt_state_dict, osp.join(output_dir, f"{opt_name}.pdopt"))
            save(model.state_dict(),
                 osp.join(output_dir, model_name + "_best.pdparams"))
            best = int(best * 10000) / 10000
            logger.info(f"Already save the best model (top1 acc){best}")

<<<<<<< HEAD
        if (epoch - 1) % cfg.get("save_interval", 10) == 0:
=======
        if (epoch - 1) % cfg.get("save_interval",
                                 10) == 0 or epoch == cfg.epochs:
>>>>>>> 95f423dd
            save(opt_state_dict, osp.join(output_dir, f"{opt_name}.pdopt"))
            save(model.state_dict(),
                 osp.join(output_dir, model_name + f"_epoch_{epoch}.pdparams"))

    logger.info(f'training {cfg.model_name} finished')<|MERGE_RESOLUTION|>--- conflicted
+++ resolved
@@ -142,13 +142,8 @@
                 record_list["batch_time"].sum)
             log_epoch(record_list, epoch, "val", ips)
 
-<<<<<<< HEAD
-            if metric_list['top1'].avg > best:  #TODO: no top1 when localizer
-                best = metric_list['top1'].avg
-=======
-            if record_list['top1'].avg > best:
+            if record_list['top1'].avg > best:  #TODO: no top1 when localizer
                 best = record_list['top1'].avg
->>>>>>> 95f423dd
             return best
 
         model_name = cfg.model_name
@@ -176,12 +171,8 @@
             best = int(best * 10000) / 10000
             logger.info(f"Already save the best model (top1 acc){best}")
 
-<<<<<<< HEAD
-        if (epoch - 1) % cfg.get("save_interval", 10) == 0:
-=======
         if (epoch - 1) % cfg.get("save_interval",
                                  10) == 0 or epoch == cfg.epochs:
->>>>>>> 95f423dd
             save(opt_state_dict, osp.join(output_dir, f"{opt_name}.pdopt"))
             save(model.state_dict(),
                  osp.join(output_dir, model_name + f"_epoch_{epoch}.pdparams"))
