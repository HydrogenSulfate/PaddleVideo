--- conflicted
+++ resolved
@@ -15,21 +15,12 @@
 from .estimators import BaseEstimator, DepthEstimator
 from .localizers import BaseLocalizer, BMNLocalizer
 from .partitioners import BasePartitioner, TransNetV2Partitioner
-<<<<<<< HEAD
-from .multimodal import BaseMultimodal, ActBert
+from .recognizers import BaseRecognizer, Recognizer2D
+from .multimodal import ActBert, BaseMultimodal
 from .segment import BaseSegment, CFBI
 
 __all__ = [
     'BaseRecognizer', 'Recognizer2D', 'BaseLocalizer', 'BMNLocalizer',
-    'BasePartitioner', 'TransNetV2Partitioner', 'BaseMultimodal', 'ActBert',
-    'BaseSegment', 'CFBI'
-=======
-from .recognizers import BaseRecognizer, Recognizer2D
-from .multimodal import ActBert, BaseMultimodal
-
-__all__ = [
-    'BaseRecognizer', 'Recognizer2D', 'BaseLocalizer', 'BMNLocalizer',
     'BasePartitioner', 'TransNetV2Partitioner', 'BaseEstimator',
-    'DepthEstimator', 'BaseMultimodal', 'ActBert'
->>>>>>> 76a5a8a0
+    'DepthEstimator', 'BaseMultimodal', 'ActBert', 'BaseSegment', 'CFBI'
 ]