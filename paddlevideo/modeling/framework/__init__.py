# Copyright (c) 2020  PaddlePaddle Authors. All Rights Reserved.
#
# Licensed under the Apache License, Version 2.0 (the "License"
# you may not use this file except in compliance with the License.
# You may obtain a copy of the License at
#
#     http://www.apache.org/licenses/LICENSE-2.0
#
# Unless required by applicable law or agreed to in writing, software
# distributed under the License is distributed on an "AS IS" BASIS,
# WITHOUT WARRANTIES OR CONDITIONS OF ANY KIND, either express or implied.
# See the License for the specific language governing permissions and
# limitations under the License.

from .estimators import BaseEstimator, DepthEstimator
from .localizers import BaseLocalizer, BMNLocalizer
from .partitioners import BasePartitioner, TransNetV2Partitioner
<<<<<<< HEAD
from .multimodal import BaseMultimodal, ActBert
from .segmenters import BaseSegmenter, MSTCN

__all__ = [
    'BaseRecognizer', 'Recognizer2D', 'BaseLocalizer', 'BMNLocalizer',
    'BasePartitioner', 'TransNetV2Partitioner', 'BaseMultimodal', 'ActBert',
    'BaseSegmenter', 'MSTCN'
=======
from .recognizers import BaseRecognizer, Recognizer2D
from .multimodal import ActBert, BaseMultimodal
from .segment import BaseSegment, CFBI

__all__ = [
    'BaseRecognizer', 'Recognizer2D', 'BaseLocalizer', 'BMNLocalizer',
    'BasePartitioner', 'TransNetV2Partitioner', 'BaseEstimator',
    'DepthEstimator', 'BaseMultimodal', 'ActBert', 'BaseSegment', 'CFBI'
>>>>>>> 13a54511
]<|MERGE_RESOLUTION|>--- conflicted
+++ resolved
@@ -15,22 +15,14 @@
 from .estimators import BaseEstimator, DepthEstimator
 from .localizers import BaseLocalizer, BMNLocalizer
 from .partitioners import BasePartitioner, TransNetV2Partitioner
-<<<<<<< HEAD
-from .multimodal import BaseMultimodal, ActBert
-from .segmenters import BaseSegmenter, MSTCN
-
-__all__ = [
-    'BaseRecognizer', 'Recognizer2D', 'BaseLocalizer', 'BMNLocalizer',
-    'BasePartitioner', 'TransNetV2Partitioner', 'BaseMultimodal', 'ActBert',
-    'BaseSegmenter', 'MSTCN'
-=======
 from .recognizers import BaseRecognizer, Recognizer2D
 from .multimodal import ActBert, BaseMultimodal
 from .segment import BaseSegment, CFBI
+from .segmenters import MSTCN
 
 __all__ = [
     'BaseRecognizer', 'Recognizer2D', 'BaseLocalizer', 'BMNLocalizer',
     'BasePartitioner', 'TransNetV2Partitioner', 'BaseEstimator',
-    'DepthEstimator', 'BaseMultimodal', 'ActBert', 'BaseSegment', 'CFBI'
->>>>>>> 13a54511
+    'DepthEstimator', 'BaseMultimodal', 'ActBert', 'BaseSegment', 'CFBI',
+    'MSTCN'
 ]