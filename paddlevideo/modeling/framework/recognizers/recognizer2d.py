# Copyright (c) 2020  PaddlePaddle Authors. All Rights Reserved.
#
# Licensed under the Apache License, Version 2.0 (the "License"
# you may not use this file except in compliance with the License.
# You may obtain a copy of the License at
#
#     http://www.apache.org/licenses/LICENSE-2.0
#
# Unless required by applicable law or agreed to in writing, software
# distributed under the License is distributed on an "AS IS" BASIS,
# WITHOUT WARRANTIES OR CONDITIONS OF ANY KIND, either express or implied.

from ...registry import RECOGNIZERS
from .base import BaseRecognizer
import paddle
from paddlevideo.utils import get_logger

logger = get_logger("paddlevideo")


@RECOGNIZERS.register()
class Recognizer2D(BaseRecognizer):
    """2D recognizer model framework."""
    def forward_train(self, imgs, labels, reduce_sum, **kwargs):
        """Define how the model is going to train, from input to output.
        """
<<<<<<< HEAD
        # As the num_segs is an attribute of dataset phase, and didn't pass to build_head phase, should obtain it from imgs(paddle.Tensor) now, then call self.head method.

        batches = imgs.shape[0]
        imgs = paddle.reshape(imgs, [-1] + imgs.shape[2:])
        num_segs = imgs.shape[0] // batches
        feature = self.extract_feature(imgs)
        cls_score = self.head(feature, num_segs)
        loss_metrics = self.head.loss(cls_score, labels, reduce_sum, **kwargs)
        return loss_metrics

    def forward_valid(self, imgs):
        """Define how the model is going to valid, from input to output."""
        #XXX add testing code.
        batches = imgs.shape[0]
        imgs = paddle.reshape(imgs, [-1] + imgs.shape[2:])
        num_segs = imgs.shape[0] // batches
        feature = self.extract_feature(imgs)
        cls_score = self.head(feature, num_segs)
=======
        #NOTE: As the num_segs is an attribute of dataset phase, and didn't pass to build_head phase, should obtain it from imgs(paddle.Tensor) now, then call self.head method.

        #labels = labels.squeeze()
        #XXX: unsqueeze label to [label] ?
        
        cls_score = self(imgs)
        loss_metrics = self.head.loss(cls_score, labels, reduce_sum, **kwargs)
        return loss_metrics

    def forward_test(self, imgs, labels, reduce_sum, **kwargs):
        """Define how the model is going to test, from input to output."""
        #XXX
        num_segs = imgs.shape[1]
        cls_score = self(imgs)

        # calculate num_crops automatically
        cls_score = self.average_clip(cls_score, num_segs)
        metrics = self.head.loss(cls_score, labels, reduce_sum, return_loss=False **kwargs)
>>>>>>> d42a8263

        return metrics<|MERGE_RESOLUTION|>--- conflicted
+++ resolved
@@ -24,31 +24,11 @@
     def forward_train(self, imgs, labels, reduce_sum, **kwargs):
         """Define how the model is going to train, from input to output.
         """
-<<<<<<< HEAD
-        # As the num_segs is an attribute of dataset phase, and didn't pass to build_head phase, should obtain it from imgs(paddle.Tensor) now, then call self.head method.
-
-        batches = imgs.shape[0]
-        imgs = paddle.reshape(imgs, [-1] + imgs.shape[2:])
-        num_segs = imgs.shape[0] // batches
-        feature = self.extract_feature(imgs)
-        cls_score = self.head(feature, num_segs)
-        loss_metrics = self.head.loss(cls_score, labels, reduce_sum, **kwargs)
-        return loss_metrics
-
-    def forward_valid(self, imgs):
-        """Define how the model is going to valid, from input to output."""
-        #XXX add testing code.
-        batches = imgs.shape[0]
-        imgs = paddle.reshape(imgs, [-1] + imgs.shape[2:])
-        num_segs = imgs.shape[0] // batches
-        feature = self.extract_feature(imgs)
-        cls_score = self.head(feature, num_segs)
-=======
         #NOTE: As the num_segs is an attribute of dataset phase, and didn't pass to build_head phase, should obtain it from imgs(paddle.Tensor) now, then call self.head method.
 
         #labels = labels.squeeze()
         #XXX: unsqueeze label to [label] ?
-        
+
         cls_score = self(imgs)
         loss_metrics = self.head.loss(cls_score, labels, reduce_sum, **kwargs)
         return loss_metrics
@@ -61,7 +41,9 @@
 
         # calculate num_crops automatically
         cls_score = self.average_clip(cls_score, num_segs)
-        metrics = self.head.loss(cls_score, labels, reduce_sum, return_loss=False **kwargs)
->>>>>>> d42a8263
+        metrics = self.head.loss(cls_score,
+                                 labels,
+                                 reduce_sum,
+                                 return_loss=False**kwargs)
 
         return metrics