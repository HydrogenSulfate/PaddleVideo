--- conflicted
+++ resolved
@@ -56,18 +56,21 @@
     def forward_valid(self, imgs):
         pass
 
-<<<<<<< HEAD
-    def forward(self, imgs, labels=None, return_loss=True, **kwargs):
-=======
-
-    def forward(self, imgs, labels=None, return_loss=True, reduce_sum=False, **kwargs):
->>>>>>> d5de6fa2
+    def forward(self,
+                imgs,
+                labels=None,
+                return_loss=True,
+                reduce_sum=False,
+                **kwargs):
         """Define how the model is going to run, from input to output.
         """
         if return_loss:
             if labels is None:
                 raise ValueError("Label should not be None.")
-            return self.forward_train(imgs, labels, reduce_sum=reduce_sum, **kwargs)
+            return self.forward_train(imgs,
+                                      labels,
+                                      reduce_sum=reduce_sum,
+                                      **kwargs)
         else:
             return self.forward_valid(imgs)
 
