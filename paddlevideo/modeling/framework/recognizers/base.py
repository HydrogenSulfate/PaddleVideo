from abc import abstractmethod
from ... import builder
import paddle
import paddle.nn as nn
import paddle.nn.functional as F


class BaseRecognizer(nn.Layer):
    """Base class for recognizers.

    All recognizers should subclass it.
    All subclass should overwrite:

    - Methods:``forward_train``, supporting to forward when training.
    - Methods:``forward_valid``, supporting to forward when validating.

    Args:
        backbone (dict): Backbone modules to extract feature.
        head (dict): Classification head to process feature.
        #XXX cfg keep or not????
        train_cfg (dict): Config for training. Default: None.
        test_cfg (dict): Config for testing. Default: None.

    """
    def __init__(self, backbone, head):

        super().__init__()
        self.backbone = builder.build_backbone(backbone)
        self.head = builder.build_head(head)
        self.init_weights()

    def init_weights(self):
        """Initialize the model network weights. """

<<<<<<< HEAD
        self.backbone.init_weights(
        )  #TODO: required? while backbone without base class
=======
        self.backbone.init_weights()
>>>>>>> d42a8263
        self.head.init_weights()

    def extract_feature(self, imgs):
        """Extract features through a backbone.

	Args:
	    imgs (paddle.Tensor) : The input images.

        Returns:
	    feature (paddle.Tensor) : The extracted features.
        """
        feature = self.backbone(imgs)
        return feature

<<<<<<< HEAD
=======
    def average_clip(self, cls_score, num_segs=1):
        batch_size = cls_score.shape[0]
        cls_score = paddle.reshape(batch_size // num_segs, num_segs, -1)
        softmax_out = F.softmax(cls_score)
        return softmax_out

>>>>>>> d42a8263
    @abstractmethod
    def forward_train(self, imgs, labels, reduce_sum, **kwargs):
        pass

    @abstractmethod
    def forward_test(self, imgs, labels, reduce_sum, **kwargs):
        pass

<<<<<<< HEAD
    def forward(self,
                imgs,
                labels=None,
                return_loss=True,
                reduce_sum=False,
                **kwargs):
        """Define how the model is going to run, from input to output.
        """
        if return_loss:
            if labels is None:
                raise ValueError("Label should not be None.")
            return self.forward_train(imgs,
                                      labels,
                                      reduce_sum=reduce_sum,
                                      **kwargs)
        else:
            return self.forward_valid(imgs)
=======
    def forward(self, imgs, **kwargs):
        """Define how the model is going to run, from input to output.
        """
        batches = imgs.shape[0]
        num_segs = imgs.shape[1]
        imgs = paddle.reshape(imgs, [-1] + list(imgs.shape[2:]))

        feature = self.extract_feature(imgs)
        cls_score = self.head(feature, num_segs)

        return cls_score
>>>>>>> d42a8263

    def train_step(self, data_batch, **kwargs):
        """Training step.
        """
        imgs = data_batch[0]
        labels = data_batch[1]

        # call forward
        loss_metrics = self.forward_train(imgs,
                                          labels,
                                          reduce_sum=False,
                                          **kwargs)

        return loss_metrics

    def val_step(self, data_batch, **kwargs):
        """Validating setp.
        """
        imgs = data_batch[0]
        labels = data_batch[1]

        # call forward
        loss_metrics = self.forward_train(imgs,
                                          labels,
                                          reduce_sum=True,
                                          **kwargs)
        return loss_metrics

    def test_step(self, data_batch, **kwargs):
        imgs = data_batch[0]
        labels = data_batch[1]

        metrics = self.forward_test(imgs, labels, reduce_sum=True, **kwargs)
        return metrics<|MERGE_RESOLUTION|>--- conflicted
+++ resolved
@@ -32,12 +32,8 @@
     def init_weights(self):
         """Initialize the model network weights. """
 
-<<<<<<< HEAD
         self.backbone.init_weights(
         )  #TODO: required? while backbone without base class
-=======
-        self.backbone.init_weights()
->>>>>>> d42a8263
         self.head.init_weights()
 
     def extract_feature(self, imgs):
@@ -52,15 +48,12 @@
         feature = self.backbone(imgs)
         return feature
 
-<<<<<<< HEAD
-=======
     def average_clip(self, cls_score, num_segs=1):
         batch_size = cls_score.shape[0]
         cls_score = paddle.reshape(batch_size // num_segs, num_segs, -1)
         softmax_out = F.softmax(cls_score)
         return softmax_out
 
->>>>>>> d42a8263
     @abstractmethod
     def forward_train(self, imgs, labels, reduce_sum, **kwargs):
         pass
@@ -69,25 +62,6 @@
     def forward_test(self, imgs, labels, reduce_sum, **kwargs):
         pass
 
-<<<<<<< HEAD
-    def forward(self,
-                imgs,
-                labels=None,
-                return_loss=True,
-                reduce_sum=False,
-                **kwargs):
-        """Define how the model is going to run, from input to output.
-        """
-        if return_loss:
-            if labels is None:
-                raise ValueError("Label should not be None.")
-            return self.forward_train(imgs,
-                                      labels,
-                                      reduce_sum=reduce_sum,
-                                      **kwargs)
-        else:
-            return self.forward_valid(imgs)
-=======
     def forward(self, imgs, **kwargs):
         """Define how the model is going to run, from input to output.
         """
@@ -99,7 +73,6 @@
         cls_score = self.head(feature, num_segs)
 
         return cls_score
->>>>>>> d42a8263
 
     def train_step(self, data_batch, **kwargs):
         """Training step.
