# Copyright (c) 2020  PaddlePaddle Authors. All Rights Reserved.
#
# Licensed under the Apache License, Version 2.0 (the "License"
# you may not use this file except in compliance with the License.
# You may obtain a copy of the License at
#
#     http://www.apache.org/licenses/LICENSE-2.0
#
# Unless required by applicable law or agreed to in writing, software
# distributed under the License is distributed on an "AS IS" BASIS,
# WITHOUT WARRANTIES OR CONDITIONS OF ANY KIND, either express or implied.

from matplotlib.pyplot import axis
import paddle
import paddle.nn.functional as F
from paddlevideo.utils import get_logger

from ...registry import RECOGNIZERS
from .base import BaseRecognizer

logger = get_logger("paddlevideo")


@RECOGNIZERS.register()
class RecognizerTransformer(BaseRecognizer):
    """Transformer's recognizer model framework."""
    def forward_net(self, imgs):
        # imgs.shape=[N,C,T,H,W], for transformer case
        if self.backbone is not None:
            feature = self.backbone(imgs)
        else:
            feature = imgs

        if self.head is not None:
            cls_score = self.head(feature)
        else:
            cls_score = None

        return cls_score

    def train_step(self, data_batch):
        """Define how the model is going to train, from input to output.
        """
        imgs = data_batch[0]
        labels = data_batch[1:]
        cls_score = self.forward_net(imgs)
        loss_metrics = self.head.loss(cls_score, labels)
        return loss_metrics

    def val_step(self, data_batch):
        imgs = data_batch[0]
        labels = data_batch[1:]
        cls_score = self.forward_net(imgs)
        loss_metrics = self.head.loss(cls_score, labels, valid_mode=True)
        return loss_metrics

    def test_step(self, data_batch):
        """Define how the model is going to infer, from input to output."""
        imgs = data_batch[0]
        num_views = imgs.shape[2] // self.runtime_cfg.test.num_seg
        cls_score = []
        for i in range(num_views):
            view = imgs[:, :, i * self.runtime_cfg.test.num_seg:(i + 1) *
                        self.runtime_cfg.test.num_seg]
            cls_score.append(self.forward_net(view))
<<<<<<< HEAD
        cls_score = self._average_view(cls_score)
=======
        cls_score = self._average_view(cls_score,
                                       self.runtime_cfg.test.avg_type)
>>>>>>> 9674b1cc
        return cls_score

    def infer_step(self, data_batch):
        """Define how the model is going to infer, from input to output."""
        imgs = data_batch[0]
        num_views = imgs.shape[2] // self.runtime_cfg.test.num_seg
        cls_score = []
        for i in range(num_views):
            view = imgs[:, :, i * self.runtime_cfg.test.num_seg:(i + 1) *
                        self.runtime_cfg.test.num_seg]
            cls_score.append(self.forward_net(view))
<<<<<<< HEAD
        cls_score = self._average_view(cls_score)
        return cls_score

    def _average_view(self, cls_score, average_type='score'):
        """Combine the scores of different views
=======
        cls_score = self._average_view(cls_score,
                                       self.runtime_cfg.test.avg_type)
        return cls_score

    def _average_view(self, cls_score, avg_type='score'):
        """Combine the predicted results of different views
>>>>>>> 9674b1cc

        Args:
            cls_score (list): results of multiple views
            avg_type (str, optional): Average calculation method. Defaults to 'score'.
        """
        assert avg_type in ['score', 'prob'], \
            f"Currently only the average of 'score' or 'prob' is supported, but got {avg_type}"
        if avg_type == 'score':
            return paddle.add_n(cls_score) / len(cls_score)
<<<<<<< HEAD
        elif average_type == 'prob':
            return paddle.add_n([F.softmax(score)
                                 for score in cls_score]) / len(cls_score)
=======
        elif avg_type == 'prob':
            return paddle.add_n(
                [F.softmax(score, axis=-1)
                 for score in cls_score]) / len(cls_score)
>>>>>>> 9674b1cc
        else:
            raise NotImplementedError<|MERGE_RESOLUTION|>--- conflicted
+++ resolved
@@ -63,12 +63,8 @@
             view = imgs[:, :, i * self.runtime_cfg.test.num_seg:(i + 1) *
                         self.runtime_cfg.test.num_seg]
             cls_score.append(self.forward_net(view))
-<<<<<<< HEAD
-        cls_score = self._average_view(cls_score)
-=======
         cls_score = self._average_view(cls_score,
                                        self.runtime_cfg.test.avg_type)
->>>>>>> 9674b1cc
         return cls_score
 
     def infer_step(self, data_batch):
@@ -80,20 +76,12 @@
             view = imgs[:, :, i * self.runtime_cfg.test.num_seg:(i + 1) *
                         self.runtime_cfg.test.num_seg]
             cls_score.append(self.forward_net(view))
-<<<<<<< HEAD
-        cls_score = self._average_view(cls_score)
-        return cls_score
-
-    def _average_view(self, cls_score, average_type='score'):
-        """Combine the scores of different views
-=======
         cls_score = self._average_view(cls_score,
                                        self.runtime_cfg.test.avg_type)
         return cls_score
 
     def _average_view(self, cls_score, avg_type='score'):
         """Combine the predicted results of different views
->>>>>>> 9674b1cc
 
         Args:
             cls_score (list): results of multiple views
@@ -103,15 +91,9 @@
             f"Currently only the average of 'score' or 'prob' is supported, but got {avg_type}"
         if avg_type == 'score':
             return paddle.add_n(cls_score) / len(cls_score)
-<<<<<<< HEAD
-        elif average_type == 'prob':
-            return paddle.add_n([F.softmax(score)
-                                 for score in cls_score]) / len(cls_score)
-=======
         elif avg_type == 'prob':
             return paddle.add_n(
                 [F.softmax(score, axis=-1)
                  for score in cls_score]) / len(cls_score)
->>>>>>> 9674b1cc
         else:
             raise NotImplementedError