# Copyright (c) 2020  PaddlePaddle Authors. All Rights Reserved.
#
# Licensed under the Apache License, Version 2.0 (the "License"
# you may not use this file except in compliance with the License.
# You may obtain a copy of the License at
#
#     http://www.apache.org/licenses/LICENSE-2.0
#
# Unless required by applicable law or agreed to in writing, software
# distributed under the License is distributed on an "AS IS" BASIS,
# WITHOUT WARRANTIES OR CONDITIONS OF ANY KIND, either express or implied.
# See the License for the specific language governing permissions and
# limitations under the License.

from .adds_head import AddsHead
from .attention_lstm_head import AttentionLstmHead
from .base import BaseHead
from .bbox_head import BBoxHeadAVA
from .cfbi_head import CollaborativeEnsemblerMS
from .i3d_head import I3DHead
from .pptsm_head import ppTSMHead
from .pptsn_head import ppTSNHead
from .roi_head import AVARoIHead
from .single_straight3d import SingleRoIExtractor3D
from .slowfast_head import SlowFastHead
from .stgcn_head import STGCNHead
from .timesformer_head import TimeSformerHead
from .transnetv2_head import TransNetV2Head
from .tsm_head import TSMHead
from .tsn_head import TSNHead
from .ms_tcn_head import MSTCNHead
from .asrf_head import ASRFHead

__all__ = [
    'BaseHead', 'TSNHead', 'TSMHead', 'ppTSMHead', 'ppTSNHead', 'SlowFastHead',
    'AttentionLstmHead', 'TimeSformerHead', 'STGCNHead', 'TransNetV2Head',
<<<<<<< HEAD
    'SingleRoIExtractor3D', 'AVARoIHead', 'BBoxHeadAVA', 'AddsHead',
    'CollaborativeEnsemblerMS', 'MSTCNHead', 'ASRFHead'
=======
    'I3DHead', 'SingleRoIExtractor3D', 'AVARoIHead', 'BBoxHeadAVA', 'AddsHead',
    'CollaborativeEnsemblerMS'
>>>>>>> 68424f24
]<|MERGE_RESOLUTION|>--- conflicted
+++ resolved
@@ -34,11 +34,6 @@
 __all__ = [
     'BaseHead', 'TSNHead', 'TSMHead', 'ppTSMHead', 'ppTSNHead', 'SlowFastHead',
     'AttentionLstmHead', 'TimeSformerHead', 'STGCNHead', 'TransNetV2Head',
-<<<<<<< HEAD
-    'SingleRoIExtractor3D', 'AVARoIHead', 'BBoxHeadAVA', 'AddsHead',
+    'I3DHead', 'SingleRoIExtractor3D', 'AVARoIHead', 'BBoxHeadAVA', 'AddsHead',
     'CollaborativeEnsemblerMS', 'MSTCNHead', 'ASRFHead'
-=======
-    'I3DHead', 'SingleRoIExtractor3D', 'AVARoIHead', 'BBoxHeadAVA', 'AddsHead',
-    'CollaborativeEnsemblerMS'
->>>>>>> 68424f24
 ]