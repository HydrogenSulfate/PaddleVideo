--- conflicted
+++ resolved
@@ -36,20 +36,13 @@
 from .asrf_head import ASRFHead
 from .ctrgcn_head import CTRGCNHead
 from .movinet_head import MoViNetHead
-<<<<<<< HEAD
 from .agcn2s_head import AGCN2sHead
-=======
 from .token_shift_head import TokenShiftHead
->>>>>>> 985624a9
 
 __all__ = [
     'BaseHead', 'TSNHead', 'TSMHead', 'ppTSMHead', 'ppTSNHead', 'SlowFastHead',
     'AttentionLstmHead', 'TimeSformerHead', 'STGCNHead', 'TransNetV2Head',
     'I3DHead', 'SingleRoIExtractor3D', 'AVARoIHead', 'BBoxHeadAVA', 'AddsHead',
     'ppTimeSformerHead', 'CollaborativeEnsemblerMS', 'MSTCNHead', 'ASRFHead',
-<<<<<<< HEAD
-    'MoViNetHead', 'CTRGCNHead', 'AGCN2sHead'
-=======
-    'MoViNetHead', 'CTRGCNHead', 'TokenShiftHead'
->>>>>>> 985624a9
+    'MoViNetHead', 'CTRGCNHead', 'TokenShiftHead', 'AGCN2sHead'
 ]