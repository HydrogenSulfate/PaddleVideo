# Copyright (c) 2020  PaddlePaddle Authors. All Rights Reserved.
#
# Licensed under the Apache License, Version 2.0 (the "License"
# you may not use this file except in compliance with the License.
# You may obtain a copy of the License at
#
#     http://www.apache.org/licenses/LICENSE-2.0
#
# Unless required by applicable law or agreed to in writing, software
# distributed under the License is distributed on an "AS IS" BASIS,
# WITHOUT WARRANTIES OR CONDITIONS OF ANY KIND, either express or implied.
# See the License for the specific language governing permissions and
# limitations under the License.

from .adds_head import AddsHead
from .attention_lstm_head import AttentionLstmHead
from .base import BaseHead
from .bbox_head import BBoxHeadAVA
from .cfbi_head import CollaborativeEnsemblerMS
<<<<<<< HEAD
from .pptimesformer_head import ppTimeSformerHead
=======
from .i3d_head import I3DHead
>>>>>>> e4c2468c
from .pptsm_head import ppTSMHead
from .pptsn_head import ppTSNHead
from .roi_head import AVARoIHead
from .single_straight3d import SingleRoIExtractor3D
from .slowfast_head import SlowFastHead
from .stgcn_head import STGCNHead
from .timesformer_head import TimeSformerHead
from .transnetv2_head import TransNetV2Head
from .tsm_head import TSMHead
from .tsn_head import TSNHead

__all__ = [
    'BaseHead', 'TSNHead', 'TSMHead', 'ppTSMHead', 'ppTSNHead', 'SlowFastHead',
<<<<<<< HEAD
    'AttentionLstmHead', 'TimeSformerHead', 'ppTimeSformerHead', 'STGCNHead',
    'TransNetV2Head', 'SingleRoIExtractor3D', 'AVARoIHead', 'BBoxHeadAVA',
    'AddsHead', 'CollaborativeEnsemblerMS'
=======
    'AttentionLstmHead', 'TimeSformerHead', 'STGCNHead', 'TransNetV2Head',
    'I3DHead', 'SingleRoIExtractor3D', 'AVARoIHead', 'BBoxHeadAVA', 'AddsHead',
    'CollaborativeEnsemblerMS'
>>>>>>> e4c2468c
]<|MERGE_RESOLUTION|>--- conflicted
+++ resolved
@@ -17,11 +17,8 @@
 from .base import BaseHead
 from .bbox_head import BBoxHeadAVA
 from .cfbi_head import CollaborativeEnsemblerMS
-<<<<<<< HEAD
+from .i3d_head import I3DHead
 from .pptimesformer_head import ppTimeSformerHead
-=======
-from .i3d_head import I3DHead
->>>>>>> e4c2468c
 from .pptsm_head import ppTSMHead
 from .pptsn_head import ppTSNHead
 from .roi_head import AVARoIHead
@@ -35,13 +32,7 @@
 
 __all__ = [
     'BaseHead', 'TSNHead', 'TSMHead', 'ppTSMHead', 'ppTSNHead', 'SlowFastHead',
-<<<<<<< HEAD
-    'AttentionLstmHead', 'TimeSformerHead', 'ppTimeSformerHead', 'STGCNHead',
-    'TransNetV2Head', 'SingleRoIExtractor3D', 'AVARoIHead', 'BBoxHeadAVA',
-    'AddsHead', 'CollaborativeEnsemblerMS'
-=======
     'AttentionLstmHead', 'TimeSformerHead', 'STGCNHead', 'TransNetV2Head',
     'I3DHead', 'SingleRoIExtractor3D', 'AVARoIHead', 'BBoxHeadAVA', 'AddsHead',
-    'CollaborativeEnsemblerMS'
->>>>>>> e4c2468c
+    'ppTimeSformerHead', 'CollaborativeEnsemblerMS'
 ]