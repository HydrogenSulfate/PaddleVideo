--- conflicted
+++ resolved
@@ -32,13 +32,10 @@
 from .transnetv2_head import TransNetV2Head
 from .tsm_head import TSMHead
 from .tsn_head import TSNHead
-<<<<<<< HEAD
 from .ms_tcn_head import MSTCNHead
 from .asrf_head import ASRFHead
 from .ctrgcn_head import CTRGCNHead
 from .movinet_head import MoViNetHead
-=======
->>>>>>> 2c2e0491
 
 __all__ = [
     'BaseHead', 'TSNHead', 'TSMHead', 'ppTSMHead', 'ppTSNHead', 'SlowFastHead',
