--- conflicted
+++ resolved
@@ -24,23 +24,13 @@
 from .stgcn_head import STGCNHead
 from .timesformer_head import TimeSformerHead
 from .transnetv2_head import TransNetV2Head
-<<<<<<< HEAD
-from .single_straight3d import SingleRoIExtractor3D
-from .roi_head import AVARoIHead
-from .bbox_head import BBoxHeadAVA
 from .cfbi_head import CollaborativeEnsemblerMS
-=======
 from .tsm_head import TSMHead
 from .tsn_head import TSNHead
->>>>>>> 76a5a8a0
 
 __all__ = [
     'BaseHead', 'TSNHead', 'TSMHead', 'ppTSMHead', 'ppTSNHead', 'SlowFastHead',
     'AttentionLstmHead', 'TimeSformerHead', 'STGCNHead', 'TransNetV2Head',
-<<<<<<< HEAD
-    'SingleRoIExtractor3D', 'AVARoIHead', 'BBoxHeadAVA',
+    'SingleRoIExtractor3D', 'AVARoIHead', 'BBoxHeadAVA', 'AddsHead',
     'CollaborativeEnsemblerMS'
-=======
-    'SingleRoIExtractor3D', 'AVARoIHead', 'BBoxHeadAVA', 'AddsHead'
->>>>>>> 76a5a8a0
 ]