--- conflicted
+++ resolved
@@ -62,16 +62,12 @@
         """
         pass
 
-<<<<<<< HEAD
-    def loss(self, scores, labels, reduce_sum=False, **kwargs):
-=======
     def loss(self,
              scores,
              labels,
              reduce_sum=False,
              return_loss=True,
              **kwargs):
->>>>>>> d42a8263
         """Calculate the loss accroding to the model output ```scores```,
            and the target ```labels```.
 
@@ -85,16 +81,10 @@
         """
         labels.stop_gradient = True  #XXX: check necessary
         losses = dict()
-<<<<<<< HEAD
-        #XXX: F.crossentropy include logsoftmax and nllloss
-        loss = self.loss_func(scores, labels, **kwargs)
-        avg_loss = paddle.mean(loss)
-=======
         if return_loss:
             #XXX: F.crossentropy include logsoftmax and nllloss
             loss = self.loss_func(scores, labels, **kwargs)
             avg_loss = paddle.mean(loss)
->>>>>>> d42a8263
         top1 = paddle.metric.accuracy(input=scores, label=labels, k=1)
         top5 = paddle.metric.accuracy(input=scores, label=labels, k=5)
 
