# Copyright (c) 2020  PaddlePaddle Authors. All Rights Reserved.
#
# Licensed under the Apache License, Version 2.0 (the "License"
# you may not use this file except in compliance with the License.
# You may obtain a copy of the License at
#
#     http://www.apache.org/licenses/LICENSE-2.0
#
# Unless required by applicable law or agreed to in writing, software
# distributed under the License is distributed on an "AS IS" BASIS,
# WITHOUT WARRANTIES OR CONDITIONS OF ANY KIND, either express or implied.
# See the License for the specific language governing permissions and
# limitations under the License.

<<<<<<< HEAD
from .registry import BACKBONES, HEADS, LOSSES, RECOGNIZERS, LOCALIZERS, ROI_EXTRACTORS, DETECTORS, BBOX_ASSIGNERS, BBOX_SAMPLERS, BBOX_CODERS, PARTITIONERS, MULTIMODAL, SEGMENT
=======
>>>>>>> 76a5a8a0
from ..utils import build
from .registry import (BACKBONES, BBOX_ASSIGNERS, BBOX_CODERS, BBOX_SAMPLERS,
                       DETECTORS, ESTIMATORS, HEADS, LOCALIZERS, LOSSES,
                       MULTIMODAL, PARTITIONERS, RECOGNIZERS, ROI_EXTRACTORS)


def build_backbone(cfg):
    """Build backbone."""
    return build(cfg, BACKBONES)


def build_roi_extractor(cfg):
    """Build roi extractor."""
    return build(cfg, ROI_EXTRACTORS)


def build_assigner(cfg, **default_args):
    """Builder of box assigner."""
    return build(cfg, BBOX_ASSIGNERS)


def build_sampler(cfg, **default_args):
    """Builder of box sampler."""
    return build(cfg, BBOX_SAMPLERS)


def build_roi_extractor(cfg):
    """Build roi extractor."""
    return build(cfg, ROI_EXTRACTORS)


def build_assigner(cfg, **default_args):
    """Builder of box assigner."""
    return build(cfg, BBOX_ASSIGNERS)


def build_sampler(cfg, **default_args):
    """Builder of box sampler."""
    return build(cfg, BBOX_SAMPLERS)


def build_head(cfg):
    """Build head."""
    return build(cfg, HEADS)


def build_loss(cfg):
    """Build loss."""
    return build(cfg, LOSSES)


def build_recognizer(cfg):
    """Build recognizer."""
    return build(cfg, RECOGNIZERS, key='framework')


def build_localizer(cfg):
    """Build localizer."""
    return build(cfg, LOCALIZERS, key='framework')


def build_detector(cfg, train_cfg=None, test_cfg=None):
    """Build detector."""
    return build(cfg, DETECTORS, key='framework')


def build_partitioner(cfg):
    """Build partitioner."""
    return build(cfg, PARTITIONERS, key='framework')


def build_estimator(cfg):
    """Build estimator."""
    return build(cfg, ESTIMATORS, key='framework')


def build_multimodal(cfg):
    """Build multimodal."""
    return build(cfg, MULTIMODAL, key='framework')


def build_segment(cfg):
    """Build segment."""
    return build(cfg, SEGMENT, key='framework')


def build_model(cfg):
    cfg_copy = cfg.copy()
    framework_type = cfg_copy.get('framework')
    if framework_type in RECOGNIZERS:
        return build_recognizer(cfg)
    elif framework_type in LOCALIZERS:
        return build_localizer(cfg)
    elif framework_type in PARTITIONERS:
        return build_partitioner(cfg)
    elif framework_type in DETECTORS:
        return build_detector(cfg)
    elif framework_type in ESTIMATORS:
        return build_estimator(cfg)
    elif framework_type in MULTIMODAL:
        return build_multimodal(cfg)
    elif framework_type in SEGMENT:
        return build_segment(cfg)
    else:
        raise NotImplementedError<|MERGE_RESOLUTION|>--- conflicted
+++ resolved
@@ -12,10 +12,7 @@
 # See the License for the specific language governing permissions and
 # limitations under the License.
 
-<<<<<<< HEAD
 from .registry import BACKBONES, HEADS, LOSSES, RECOGNIZERS, LOCALIZERS, ROI_EXTRACTORS, DETECTORS, BBOX_ASSIGNERS, BBOX_SAMPLERS, BBOX_CODERS, PARTITIONERS, MULTIMODAL, SEGMENT
-=======
->>>>>>> 76a5a8a0
 from ..utils import build
 from .registry import (BACKBONES, BBOX_ASSIGNERS, BBOX_CODERS, BBOX_SAMPLERS,
                        DETECTORS, ESTIMATORS, HEADS, LOCALIZERS, LOSSES,
