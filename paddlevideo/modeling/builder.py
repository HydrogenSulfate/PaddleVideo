--- conflicted
+++ resolved
@@ -12,14 +12,10 @@
 # See the License for the specific language governing permissions and
 # limitations under the License.
 
-<<<<<<< HEAD
-=======
-from .registry import BACKBONES, HEADS, LOSSES, RECOGNIZERS, LOCALIZERS, ROI_EXTRACTORS, DETECTORS, BBOX_ASSIGNERS, BBOX_SAMPLERS, BBOX_CODERS, PARTITIONERS, MULTIMODAL
->>>>>>> 6f9dcc43
 from ..utils import build
 from .registry import (BACKBONES, BBOX_ASSIGNERS, BBOX_CODERS, BBOX_SAMPLERS,
                        DETECTORS, ESTIMATORS, HEADS, LOCALIZERS, LOSSES,
-                       PARTITIONERS, RECOGNIZERS, ROI_EXTRACTORS)
+                       MULTIMODAL, PARTITIONERS, RECOGNIZERS, ROI_EXTRACTORS)
 
 
 def build_backbone(cfg):
@@ -87,15 +83,14 @@
     return build(cfg, PARTITIONERS, key='framework')
 
 
-<<<<<<< HEAD
 def build_estimator(cfg):
     """Build estimator."""
     return build(cfg, ESTIMATORS, key='framework')
-=======
+
+
 def build_multimodal(cfg):
     """Build multimodal."""
     return build(cfg, MULTIMODAL, key='framework')
->>>>>>> 6f9dcc43
 
 
 def build_model(cfg):
@@ -109,12 +104,9 @@
         return build_partitioner(cfg)
     elif framework_type in DETECTORS:
         return build_detector(cfg)
-<<<<<<< HEAD
     elif framework_type in ESTIMATORS:
         return build_estimator(cfg)
-=======
     elif framework_type in MULTIMODAL:
         return build_multimodal(cfg)
->>>>>>> 6f9dcc43
     else:
         raise NotImplementedError