# Copyright (c) 2020  PaddlePaddle Authors. All Rights Reserved.
#
# Licensed under the Apache License, Version 2.0 (the "License"
# you may not use this file except in compliance with the License.
# You may obtain a copy of the License at
#
#     http://www.apache.org/licenses/LICENSE-2.0
#
# Unless required by applicable law or agreed to in writing, software
# distributed under the License is distributed on an "AS IS" BASIS,
# WITHOUT WARRANTIES OR CONDITIONS OF ANY KIND, either express or implied.
# See the License for the specific language governing permissions and
# limitations under the License.

from .base import BaseWeightedLoss
from .bmn_loss import BMNLoss
from .cross_entropy_loss import CrossEntropyLoss
from .depth_loss import ADDSLoss
from .transnetv2_loss import TransNetV2Loss
from .actbert_loss import ActBertLoss

<<<<<<< HEAD
__all__ = [
    'CrossEntropyLoss', 'BMNLoss', 'TransNetV2Loss', 'ADDSLoss',
    'BaseWeightedLoss'
]
=======
__all__ = ['CrossEntropyLoss', 'BMNLoss', 'TransNetV2Loss', 'ActBertLoss']
>>>>>>> 6f9dcc43
<|MERGE_RESOLUTION|>--- conflicted
+++ resolved
@@ -19,11 +19,7 @@
 from .transnetv2_loss import TransNetV2Loss
 from .actbert_loss import ActBertLoss
 
-<<<<<<< HEAD
 __all__ = [
-    'CrossEntropyLoss', 'BMNLoss', 'TransNetV2Loss', 'ADDSLoss',
+    'CrossEntropyLoss', 'BMNLoss', 'TransNetV2Loss', 'ActBertLoss', 'ADDSLoss',
     'BaseWeightedLoss'
-]
-=======
-__all__ = ['CrossEntropyLoss', 'BMNLoss', 'TransNetV2Loss', 'ActBertLoss']
->>>>>>> 6f9dcc43
+]