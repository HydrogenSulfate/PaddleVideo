# Copyright (c) 2020  PaddlePaddle Authors. All Rights Reserved.
#
# Licensed under the Apache License, Version 2.0 (the "License"
# you may not use this file except in compliance with the License.
# You may obtain a copy of the License at
#
#     http://www.apache.org/licenses/LICENSE-2.0
#
# Unless required by applicable law or agreed to in writing, software
# distributed under the License is distributed on an "AS IS" BASIS,
# WITHOUT WARRANTIES OR CONDITIONS OF ANY KIND, either express or implied.
# See the License for the specific language governing permissions and
# limitations under the License.

from .base import BaseWeightedLoss
from .bmn_loss import BMNLoss
from .cross_entropy_loss import CrossEntropyLoss
from .depth_loss import ADDSLoss
from .transnetv2_loss import TransNetV2Loss
from .actbert_loss import ActBertLoss
from .asrf_loss import ASRFLoss
<<<<<<< HEAD
from .yowo_loss import RegionLoss

__all__ = [
    'CrossEntropyLoss', 'BMNLoss', 'TransNetV2Loss', 'ActBertLoss', 'ADDSLoss',
    'BaseWeightedLoss', 'ASRFLoss', 'RegionLoss'
=======
from .distillation_loss import DistillationCELoss, DistillationDMLLoss

__all__ = [
    'CrossEntropyLoss', 'BMNLoss', 'TransNetV2Loss', 'ActBertLoss', 'ADDSLoss',
    'BaseWeightedLoss', 'ASRFLoss', 'DistillationCELoss', 'DistillationDMLLoss'
>>>>>>> 4801bc16
]<|MERGE_RESOLUTION|>--- conflicted
+++ resolved
@@ -19,17 +19,11 @@
 from .transnetv2_loss import TransNetV2Loss
 from .actbert_loss import ActBertLoss
 from .asrf_loss import ASRFLoss
-<<<<<<< HEAD
+from .distillation_loss import DistillationCELoss, DistillationDMLLoss
 from .yowo_loss import RegionLoss
 
 __all__ = [
     'CrossEntropyLoss', 'BMNLoss', 'TransNetV2Loss', 'ActBertLoss', 'ADDSLoss',
-    'BaseWeightedLoss', 'ASRFLoss', 'RegionLoss'
-=======
-from .distillation_loss import DistillationCELoss, DistillationDMLLoss
-
-__all__ = [
-    'CrossEntropyLoss', 'BMNLoss', 'TransNetV2Loss', 'ActBertLoss', 'ADDSLoss',
-    'BaseWeightedLoss', 'ASRFLoss', 'DistillationCELoss', 'DistillationDMLLoss'
->>>>>>> 4801bc16
+    'BaseWeightedLoss', 'ASRFLoss', 'DistillationCELoss', 'DistillationDMLLoss',
+    'RegionLoss'
 ]