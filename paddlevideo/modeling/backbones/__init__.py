# Copyright (c) 2020  PaddlePaddle Authors. All Rights Reserved.
#
# Licensed under the Apache License, Version 2.0 (the "License"
# you may not use this file except in compliance with the License.
# You may obtain a copy of the License at
#
#     http://www.apache.org/licenses/LICENSE-2.0
#
# Unless required by applicable law or agreed to in writing, software
# distributed under the License is distributed on an "AS IS" BASIS,
# WITHOUT WARRANTIES OR CONDITIONS OF ANY KIND, either express or implied.
# See the License for the specific language governing permissions and
# limitations under the License.

<<<<<<< HEAD
from .adds import ADDS_DepthNet
from .agcn import AGCN
from .bmn import BMN
=======
>>>>>>> 6f9dcc43
from .resnet import ResNet
from .resnet_tsm import ResNetTSM
from .resnet_slowfast import ResNetSlowFast
from .resnet_tweaks_tsm import ResNetTweaksTSM
from .resnet_tweaks_tsn import ResNetTweaksTSN
from .bmn import BMN
from .vit import VisionTransformer
from .stgcn import STGCN
from .agcn import AGCN
from .transnetv2 import TransNetV2
from .actbert import BertForMultiModalPreTraining
from .vit_tweaks import VisionTransformer_tweaks

__all__ = [
    'ResNet', 'ResNetTSM', 'ResNetTweaksTSM', 'ResNetSlowFast', 'BMN',
    'ResNetTweaksTSN', 'VisionTransformer', 'STGCN', 'AGCN', 'TransNetV2',
<<<<<<< HEAD
    'ADDS_DepthNet', 'VisionTransformer_tweaks'
=======
    'BertForMultiModalPreTraining', 'VisionTransformer_tweaks'
>>>>>>> 6f9dcc43
]<|MERGE_RESOLUTION|>--- conflicted
+++ resolved
@@ -12,31 +12,22 @@
 # See the License for the specific language governing permissions and
 # limitations under the License.
 
-<<<<<<< HEAD
+from .actbert import BertForMultiModalPreTraining
 from .adds import ADDS_DepthNet
 from .agcn import AGCN
 from .bmn import BMN
-=======
->>>>>>> 6f9dcc43
 from .resnet import ResNet
+from .resnet_slowfast import ResNetSlowFast
 from .resnet_tsm import ResNetTSM
-from .resnet_slowfast import ResNetSlowFast
 from .resnet_tweaks_tsm import ResNetTweaksTSM
 from .resnet_tweaks_tsn import ResNetTweaksTSN
-from .bmn import BMN
+from .stgcn import STGCN
+from .transnetv2 import TransNetV2
 from .vit import VisionTransformer
-from .stgcn import STGCN
-from .agcn import AGCN
-from .transnetv2 import TransNetV2
-from .actbert import BertForMultiModalPreTraining
 from .vit_tweaks import VisionTransformer_tweaks
 
 __all__ = [
     'ResNet', 'ResNetTSM', 'ResNetTweaksTSM', 'ResNetSlowFast', 'BMN',
     'ResNetTweaksTSN', 'VisionTransformer', 'STGCN', 'AGCN', 'TransNetV2',
-<<<<<<< HEAD
-    'ADDS_DepthNet', 'VisionTransformer_tweaks'
-=======
-    'BertForMultiModalPreTraining', 'VisionTransformer_tweaks'
->>>>>>> 6f9dcc43
+    'ADDS_DepthNet', 'VisionTransformer_tweaks', 'BertForMultiModalPreTraining'
 ]