--- conflicted
+++ resolved
@@ -30,9 +30,6 @@
 __all__ = [
     'ResNet', 'ResNetTSM', 'ResNetTweaksTSM', 'ResNetSlowFast', 'BMN',
     'ResNetTweaksTSN', 'VisionTransformer', 'STGCN', 'AGCN', 'TransNetV2',
-<<<<<<< HEAD
-    'BertForMultiModalPreTraining', 'VisionTransformer_tweaks', 'CFBI'
-=======
-    'ADDS_DepthNet', 'VisionTransformer_tweaks', 'BertForMultiModalPreTraining'
->>>>>>> 76a5a8a0
+    'ADDS_DepthNet', 'VisionTransformer_tweaks', 'BertForMultiModalPreTraining',
+    'CFBI'
 ]