# Copyright (c) 2020  PaddlePaddle Authors. All Rights Reserved.
#
# Licensed under the Apache License, Version 2.0 (the "License"
# you may not use this file except in compliance with the License.
# You may obtain a copy of the License at
#
#     http://www.apache.org/licenses/LICENSE-2.0
#
# Unless required by applicable law or agreed to in writing, software
# distributed under the License is distributed on an "AS IS" BASIS,
# WITHOUT WARRANTIES OR CONDITIONS OF ANY KIND, either express or implied.
# See the License for the specific language governing permissions and
# limitations under the License.

from .actbert import BertForMultiModalPreTraining
from .adds import ADDS_DepthNet
from .agcn import AGCN
from .bmn import BMN
from .cfbi import CFBI
from .resnet import ResNet
from .resnet_slowfast import ResNetSlowFast
from .resnet_slowfast_MRI import ResNetSlowFast_MRI
from .resnet_tsm import ResNetTSM
from .resnet_tsm_MRI import ResNetTSM_MRI
from .resnet_tsn_MRI import ResNetTSN_MRI
from .resnet_tweaks_tsm import ResNetTweaksTSM
from .resnet_tweaks_tsn import ResNetTweaksTSN
from .stgcn import STGCN
from .swin_transformer import SwinTransformer3D
from .transnetv2 import TransNetV2
from .vit import VisionTransformer
from .vit_tweaks import VisionTransformer_tweaks
<<<<<<< HEAD
from .ms_tcn import MSTCN
from .asrf import ASRF
from .cfbi import CFBI
=======
>>>>>>> 68424f24

__all__ = [
    'ResNet', 'ResNetTSM', 'ResNetTweaksTSM', 'ResNetSlowFast', 'BMN',
    'ResNetTweaksTSN', 'VisionTransformer', 'STGCN', 'AGCN', 'TransNetV2',
<<<<<<< HEAD
    'ADDS_DepthNet', 'VisionTransformer_tweaks', 'BertForMultiModalPreTraining',
    'CFBI', 'MSTCN', 'ASRF'
=======
    'SwinTransformer3D', 'BertForMultiModalPreTraining', 'ADDS_DepthNet',
    'VisionTransformer_tweaks', 'ResNetTSN_MRI', 'ResNetTSM_MRI',
    'ResNetSlowFast_MRI', 'CFBI'
>>>>>>> 68424f24
]<|MERGE_RESOLUTION|>--- conflicted
+++ resolved
@@ -30,22 +30,14 @@
 from .transnetv2 import TransNetV2
 from .vit import VisionTransformer
 from .vit_tweaks import VisionTransformer_tweaks
-<<<<<<< HEAD
 from .ms_tcn import MSTCN
 from .asrf import ASRF
 from .cfbi import CFBI
-=======
->>>>>>> 68424f24
 
 __all__ = [
     'ResNet', 'ResNetTSM', 'ResNetTweaksTSM', 'ResNetSlowFast', 'BMN',
     'ResNetTweaksTSN', 'VisionTransformer', 'STGCN', 'AGCN', 'TransNetV2',
-<<<<<<< HEAD
-    'ADDS_DepthNet', 'VisionTransformer_tweaks', 'BertForMultiModalPreTraining',
-    'CFBI', 'MSTCN', 'ASRF'
-=======
     'SwinTransformer3D', 'BertForMultiModalPreTraining', 'ADDS_DepthNet',
     'VisionTransformer_tweaks', 'ResNetTSN_MRI', 'ResNetTSM_MRI',
-    'ResNetSlowFast_MRI', 'CFBI'
->>>>>>> 68424f24
+    'ResNetSlowFast_MRI', 'CFBI', 'MSTCN', 'ASRF'
 ]