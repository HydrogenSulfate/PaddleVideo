--- conflicted
+++ resolved
@@ -19,7 +19,10 @@
 from .cfbi import CFBI
 from .resnet import ResNet
 from .resnet_slowfast import ResNetSlowFast
+from .resnet_slowfast_MRI import ResNetSlowFast_MRI
 from .resnet_tsm import ResNetTSM
+from .resnet_tsm_MRI import ResNetTSM_MRI
+from .resnet_tsn_MRI import ResNetTSN_MRI
 from .resnet_tweaks_tsm import ResNetTweaksTSM
 from .resnet_tweaks_tsn import ResNetTweaksTSN
 from .stgcn import STGCN
@@ -27,22 +30,11 @@
 from .transnetv2 import TransNetV2
 from .vit import VisionTransformer
 from .vit_tweaks import VisionTransformer_tweaks
-<<<<<<< HEAD
-=======
-from .resnet_tsn_MRI import ResNetTSN_MRI
-from .resnet_tsm_MRI import ResNetTSM_MRI
-from .resnet_slowfast_MRI import ResNetSlowFast_MRI
-from .cfbi import CFBI
->>>>>>> 557e06b8
 
 __all__ = [
     'ResNet', 'ResNetTSM', 'ResNetTweaksTSM', 'ResNetSlowFast', 'BMN',
     'ResNetTweaksTSN', 'VisionTransformer', 'STGCN', 'AGCN', 'TransNetV2',
-<<<<<<< HEAD
     'SwinTransformer3D', 'BertForMultiModalPreTraining', 'ADDS_DepthNet',
-    'VisionTransformer_tweaks', 'CFBI'
-=======
-    'ADDS_DepthNet', 'VisionTransformer_tweaks', 'BertForMultiModalPreTraining',
-    'ResNetTSN_MRI', 'ResNetTSM_MRI', 'ResNetSlowFast_MRI', 'CFBI'
->>>>>>> 557e06b8
+    'VisionTransformer_tweaks', 'ResNetTSN_MRI', 'ResNetTSM_MRI',
+    'ResNetSlowFast_MRI', 'CFBI'
 ]