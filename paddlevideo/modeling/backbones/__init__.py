# Copyright (c) 2020  PaddlePaddle Authors. All Rights Reserved.
#
# Licensed under the Apache License, Version 2.0 (the "License"
# you may not use this file except in compliance with the License.
# You may obtain a copy of the License at
#
#     http://www.apache.org/licenses/LICENSE-2.0
#
# Unless required by applicable law or agreed to in writing, software
# distributed under the License is distributed on an "AS IS" BASIS,
# WITHOUT WARRANTIES OR CONDITIONS OF ANY KIND, either express or implied.
# See the License for the specific language governing permissions and
# limitations under the License.

from .actbert import BertForMultiModalPreTraining
from .adds import ADDS_DepthNet
from .agcn import AGCN
from .bmn import BMN
from .resnet import ResNet
from .resnet_slowfast import ResNetSlowFast
from .resnet_tsm import ResNetTSM
from .resnet_tweaks_tsm import ResNetTweaksTSM
from .resnet_tweaks_tsn import ResNetTweaksTSN
from .stgcn import STGCN
from .transnetv2 import TransNetV2
from .vit import VisionTransformer
from .vit_tweaks import VisionTransformer_tweaks
<<<<<<< HEAD
from .ms_tcn import MSTCN
=======
from .cfbi import CFBI
>>>>>>> 13a54511

__all__ = [
    'ResNet', 'ResNetTSM', 'ResNetTweaksTSM', 'ResNetSlowFast', 'BMN',
    'ResNetTweaksTSN', 'VisionTransformer', 'STGCN', 'AGCN', 'TransNetV2',
<<<<<<< HEAD
    'BertForMultiModalPreTraining', 'VisionTransformer_tweaks', 'MSTCN'
=======
    'ADDS_DepthNet', 'VisionTransformer_tweaks', 'BertForMultiModalPreTraining',
    'CFBI'
>>>>>>> 13a54511
]<|MERGE_RESOLUTION|>--- conflicted
+++ resolved
@@ -25,19 +25,12 @@
 from .transnetv2 import TransNetV2
 from .vit import VisionTransformer
 from .vit_tweaks import VisionTransformer_tweaks
-<<<<<<< HEAD
 from .ms_tcn import MSTCN
-=======
 from .cfbi import CFBI
->>>>>>> 13a54511
 
 __all__ = [
     'ResNet', 'ResNetTSM', 'ResNetTweaksTSM', 'ResNetSlowFast', 'BMN',
     'ResNetTweaksTSN', 'VisionTransformer', 'STGCN', 'AGCN', 'TransNetV2',
-<<<<<<< HEAD
-    'BertForMultiModalPreTraining', 'VisionTransformer_tweaks', 'MSTCN'
-=======
     'ADDS_DepthNet', 'VisionTransformer_tweaks', 'BertForMultiModalPreTraining',
-    'CFBI'
->>>>>>> 13a54511
+    'CFBI', 'MSTCN'
 ]