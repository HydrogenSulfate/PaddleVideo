--- conflicted
+++ resolved
@@ -32,23 +32,15 @@
 from .vit_tweaks import VisionTransformer_tweaks
 from .ms_tcn import MSTCN
 from .asrf import ASRF
-<<<<<<< HEAD
-=======
 from .resnet_tsn_MRI import ResNetTSN_MRI
 from .resnet_tsm_MRI import ResNetTSM_MRI
 from .resnet_slowfast_MRI import ResNetSlowFast_MRI
->>>>>>> 1824ebf6
 from .cfbi import CFBI
 
 __all__ = [
     'ResNet', 'ResNetTSM', 'ResNetTweaksTSM', 'ResNetSlowFast', 'BMN',
     'ResNetTweaksTSN', 'VisionTransformer', 'STGCN', 'AGCN', 'TransNetV2',
-<<<<<<< HEAD
-    'SwinTransformer3D', 'BertForMultiModalPreTraining', 'ADDS_DepthNet',
-    'VisionTransformer_tweaks', 'ResNetTSN_MRI', 'ResNetTSM_MRI',
-    'ResNetSlowFast_MRI', 'CFBI', 'MSTCN', 'ASRF'
-=======
     'ADDS_DepthNet', 'VisionTransformer_tweaks', 'BertForMultiModalPreTraining',
-    'ResNetTSN_MRI', 'ResNetTSM_MRI', 'ResNetSlowFast_MRI', 'CFBI', 'MSTCN', 'ASRF'
->>>>>>> 1824ebf6
+    'ResNetTSN_MRI', 'ResNetTSM_MRI', 'ResNetSlowFast_MRI', 'CFBI', 'MSTCN',
+    'ASRF'
 ]