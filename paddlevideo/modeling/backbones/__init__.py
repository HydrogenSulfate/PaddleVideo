--- conflicted
+++ resolved
@@ -54,9 +54,5 @@
     'ResNetTSN_MRI', 'ResNetTSM_MRI', 'ResNetSlowFast_MRI', 'CFBI', 'MSTCN',
     'ASRF', 'MoViNet', 'SwinTransformer3D', 'CTRGCN',
     'TokenShiftVisionTransformer', 'AGCN2s', 'PPTSM_MobileNetV2',
-<<<<<<< HEAD
-    'ResNet3dSlowOnly'
-=======
-    'PPTSM_MobileNetV3'
->>>>>>> 35712560
+    'PPTSM_MobileNetV3', 'ResNet3dSlowOnly'
 ]