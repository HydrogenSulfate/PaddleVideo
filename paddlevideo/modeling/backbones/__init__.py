# Copyright (c) 2020  PaddlePaddle Authors. All Rights Reserved.
#
# Licensed under the Apache License, Version 2.0 (the "License"
# you may not use this file except in compliance with the License.
# You may obtain a copy of the License at
#
#     http://www.apache.org/licenses/LICENSE-2.0
#
# Unless required by applicable law or agreed to in writing, software
# distributed under the License is distributed on an "AS IS" BASIS,
# WITHOUT WARRANTIES OR CONDITIONS OF ANY KIND, either express or implied.
# See the License for the specific language governing permissions and
# limitations under the License.

from .actbert import BertForMultiModalPreTraining
<<<<<<< HEAD
=======
from .adds import ADDS_DepthNet
>>>>>>> 13a54511
from .agcn import AGCN
from .bmn import BMN
from .resnet import ResNet
from .resnet_slowfast import ResNetSlowFast
from .resnet_tsm import ResNetTSM
from .resnet_tweaks_tsm import ResNetTweaksTSM
from .resnet_tweaks_tsn import ResNetTweaksTSN
from .stgcn import STGCN
<<<<<<< HEAD
from .swin_transformer import SwinTransformer3D
=======
>>>>>>> 13a54511
from .transnetv2 import TransNetV2
from .vit import VisionTransformer
from .vit_tweaks import VisionTransformer_tweaks
from .cfbi import CFBI

__all__ = [
    'ResNet', 'ResNetTSM', 'ResNetTweaksTSM', 'ResNetSlowFast', 'BMN',
    'ResNetTweaksTSN', 'VisionTransformer', 'STGCN', 'AGCN', 'TransNetV2',
<<<<<<< HEAD
    'VisionTransformer_tweaks', 'SwinTransformer3D',
    'BertForMultiModalPreTraining', 'VisionTransformer_tweaks'
=======
    'ADDS_DepthNet', 'VisionTransformer_tweaks', 'BertForMultiModalPreTraining',
    'CFBI'
>>>>>>> 13a54511
]<|MERGE_RESOLUTION|>--- conflicted
+++ resolved
@@ -13,35 +13,24 @@
 # limitations under the License.
 
 from .actbert import BertForMultiModalPreTraining
-<<<<<<< HEAD
-=======
 from .adds import ADDS_DepthNet
->>>>>>> 13a54511
 from .agcn import AGCN
 from .bmn import BMN
+from .cfbi import CFBI
 from .resnet import ResNet
 from .resnet_slowfast import ResNetSlowFast
 from .resnet_tsm import ResNetTSM
 from .resnet_tweaks_tsm import ResNetTweaksTSM
 from .resnet_tweaks_tsn import ResNetTweaksTSN
 from .stgcn import STGCN
-<<<<<<< HEAD
 from .swin_transformer import SwinTransformer3D
-=======
->>>>>>> 13a54511
 from .transnetv2 import TransNetV2
 from .vit import VisionTransformer
 from .vit_tweaks import VisionTransformer_tweaks
-from .cfbi import CFBI
 
 __all__ = [
     'ResNet', 'ResNetTSM', 'ResNetTweaksTSM', 'ResNetSlowFast', 'BMN',
     'ResNetTweaksTSN', 'VisionTransformer', 'STGCN', 'AGCN', 'TransNetV2',
-<<<<<<< HEAD
-    'VisionTransformer_tweaks', 'SwinTransformer3D',
-    'BertForMultiModalPreTraining', 'VisionTransformer_tweaks'
-=======
-    'ADDS_DepthNet', 'VisionTransformer_tweaks', 'BertForMultiModalPreTraining',
-    'CFBI'
->>>>>>> 13a54511
+    'SwinTransformer3D', 'BertForMultiModalPreTraining', 'ADDS_DepthNet',
+    'VisionTransformer_tweaks', 'CFBI'
 ]