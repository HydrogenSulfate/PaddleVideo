--- conflicted
+++ resolved
@@ -51,9 +51,6 @@
     'ResNetTweaksTSN', 'VisionTransformer', 'STGCN', 'AGCN', 'TransNetV2',
     'ADDS_DepthNet', 'VisionTransformer_tweaks', 'BertForMultiModalPreTraining',
     'ResNetTSN_MRI', 'ResNetTSM_MRI', 'ResNetSlowFast_MRI', 'CFBI', 'MSTCN',
-<<<<<<< HEAD
-    'ASRF', 'MoViNet', 'SwinTransformer3D', 'CTRGCN', 'TokenShiftVisionTransformer','ResNet3dSlowOnly'
-=======
-    'ASRF', 'MoViNet', 'SwinTransformer3D', 'CTRGCN', 'TokenShiftVisionTransformer', 'AGCN2s'
->>>>>>> bef9e52f
+    'ASRF', 'MoViNet', 'SwinTransformer3D', 'CTRGCN', 'TokenShiftVisionTransformer', 'AGCN2s',
+    'ResNet3dSlowOnly'
 ]