--- conflicted
+++ resolved
@@ -33,7 +33,6 @@
 from .transnetv2 import TransNetV2
 from .vit import VisionTransformer
 from .vit_tweaks import VisionTransformer_tweaks
-<<<<<<< HEAD
 from .ms_tcn import MSTCN
 from .asrf import ASRF
 from .resnet_tsn_MRI import ResNetTSN_MRI
@@ -42,19 +41,11 @@
 from .cfbi import CFBI
 from .ctrgcn import CTRGCN
 from .movinet import MoViNet
-=======
->>>>>>> 2c2e0491
 
 __all__ = [
     'ResNet', 'ResNetTSM', 'ResNetTweaksTSM', 'ResNetSlowFast', 'BMN',
     'ResNetTweaksTSN', 'VisionTransformer', 'STGCN', 'AGCN', 'TransNetV2',
-<<<<<<< HEAD
     'ADDS_DepthNet', 'VisionTransformer_tweaks', 'BertForMultiModalPreTraining',
     'ResNetTSN_MRI', 'ResNetTSM_MRI', 'ResNetSlowFast_MRI', 'CFBI', 'MSTCN',
-    'ASRF', 'CTRGCN', 'MoViNet'
-=======
-    'ADDS_DepthNet', 'VisionTransformer_tweaks', 'SwinTransformer3D',
-    'BertForMultiModalPreTraining', 'ResNetTSN_MRI', 'ResNetTSM_MRI',
-    'ResNetSlowFast_MRI', 'CFBI', 'MSTCN', 'ASRF', 'MoViNet'
->>>>>>> 2c2e0491
+    'ASRF', 'MoViNet', 'SwinTransformer3D', 'CTRGCN'
 ]