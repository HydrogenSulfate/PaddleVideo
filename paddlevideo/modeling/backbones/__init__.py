# Copyright (c) 2020  PaddlePaddle Authors. All Rights Reserved.
#
# Licensed under the Apache License, Version 2.0 (the "License"
# you may not use this file except in compliance with the License.
# You may obtain a copy of the License at
#
#     http://www.apache.org/licenses/LICENSE-2.0
#
# Unless required by applicable law or agreed to in writing, software
# distributed under the License is distributed on an "AS IS" BASIS,
# WITHOUT WARRANTIES OR CONDITIONS OF ANY KIND, either express or implied.
# See the License for the specific language governing permissions and
# limitations under the License.

from .actbert import BertForMultiModalPreTraining
<<<<<<< HEAD
from .agcn import AGCN
from .bmn import BMN
from .resnet import ResNet
from .resnet_slowfast import ResNetSlowFast
from .resnet_tsm import ResNetTSM
=======
from .adds import ADDS_DepthNet
from .agcn import AGCN
from .bmn import BMN
from .cfbi import CFBI
from .resnet import ResNet
from .resnet_slowfast import ResNetSlowFast
from .resnet_slowfast_MRI import ResNetSlowFast_MRI
from .resnet_tsm import ResNetTSM
from .resnet_tsm_MRI import ResNetTSM_MRI
from .resnet_tsn_MRI import ResNetTSN_MRI
>>>>>>> 9674b1cc
from .resnet_tweaks_tsm import ResNetTweaksTSM
from .resnet_tweaks_tsn import ResNetTweaksTSN
from .stgcn import STGCN
from .swin_transformer import SwinTransformer3D
from .transnetv2 import TransNetV2
from .vit import VisionTransformer
from .vit_tweaks import VisionTransformer_tweaks

__all__ = [
    'ResNet', 'ResNetTSM', 'ResNetTweaksTSM', 'ResNetSlowFast', 'BMN',
    'ResNetTweaksTSN', 'VisionTransformer', 'STGCN', 'AGCN', 'TransNetV2',
<<<<<<< HEAD
    'VisionTransformer_tweaks', 'SwinTransformer3D',
    'BertForMultiModalPreTraining', 'VisionTransformer_tweaks'
=======
    'SwinTransformer3D', 'BertForMultiModalPreTraining', 'ADDS_DepthNet',
    'VisionTransformer_tweaks', 'ResNetTSN_MRI', 'ResNetTSM_MRI',
    'ResNetSlowFast_MRI', 'CFBI'
>>>>>>> 9674b1cc
]<|MERGE_RESOLUTION|>--- conflicted
+++ resolved
@@ -13,13 +13,6 @@
 # limitations under the License.
 
 from .actbert import BertForMultiModalPreTraining
-<<<<<<< HEAD
-from .agcn import AGCN
-from .bmn import BMN
-from .resnet import ResNet
-from .resnet_slowfast import ResNetSlowFast
-from .resnet_tsm import ResNetTSM
-=======
 from .adds import ADDS_DepthNet
 from .agcn import AGCN
 from .bmn import BMN
@@ -30,7 +23,6 @@
 from .resnet_tsm import ResNetTSM
 from .resnet_tsm_MRI import ResNetTSM_MRI
 from .resnet_tsn_MRI import ResNetTSN_MRI
->>>>>>> 9674b1cc
 from .resnet_tweaks_tsm import ResNetTweaksTSM
 from .resnet_tweaks_tsn import ResNetTweaksTSN
 from .stgcn import STGCN
@@ -42,12 +34,7 @@
 __all__ = [
     'ResNet', 'ResNetTSM', 'ResNetTweaksTSM', 'ResNetSlowFast', 'BMN',
     'ResNetTweaksTSN', 'VisionTransformer', 'STGCN', 'AGCN', 'TransNetV2',
-<<<<<<< HEAD
-    'VisionTransformer_tweaks', 'SwinTransformer3D',
-    'BertForMultiModalPreTraining', 'VisionTransformer_tweaks'
-=======
     'SwinTransformer3D', 'BertForMultiModalPreTraining', 'ADDS_DepthNet',
     'VisionTransformer_tweaks', 'ResNetTSN_MRI', 'ResNetTSM_MRI',
     'ResNetSlowFast_MRI', 'CFBI'
->>>>>>> 9674b1cc
 ]