# Copyright (c) 2020  PaddlePaddle Authors. All Rights Reserved.
#
# Licensed under the Apache License, Version 2.0 (the "License"
# you may not use this file except in compliance with the License.
# You may obtain a copy of the License at
#
#     http://www.apache.org/licenses/LICENSE-2.0
#
# Unless required by applicable law or agreed to in writing, software
# distributed under the License is distributed on an "AS IS" BASIS,
# WITHOUT WARRANTIES OR CONDITIONS OF ANY KIND, either express or implied.
# See the License for the specific language governing permissions and
# limitations under the License.

from .actbert import BertForMultiModalPreTraining
from .adds import ADDS_DepthNet
from .agcn import AGCN
from .asrf import ASRF
from .bmn import BMN
from .cfbi import CFBI
from .movinet import MoViNet
from .ms_tcn import MSTCN
from .resnet import ResNet
from .resnet_slowfast import ResNetSlowFast
from .resnet_slowfast_MRI import ResNetSlowFast_MRI
from .resnet_tsm import ResNetTSM
from .resnet_tsm_MRI import ResNetTSM_MRI
from .resnet_tsn_MRI import ResNetTSN_MRI
from .resnet_tweaks_tsm import ResNetTweaksTSM
from .resnet_tweaks_tsn import ResNetTweaksTSN
from .stgcn import STGCN
from .swin_transformer import SwinTransformer3D
from .transnetv2 import TransNetV2
from .vit import VisionTransformer
from .vit_tweaks import VisionTransformer_tweaks
from .ms_tcn import MSTCN
from .asrf import ASRF
from .resnet_tsn_MRI import ResNetTSN_MRI
from .resnet_tsm_MRI import ResNetTSM_MRI
from .resnet_slowfast_MRI import ResNetSlowFast_MRI
from .cfbi import CFBI
from .ctrgcn import CTRGCN
from .agcn2s import AGCN2s
from .movinet import MoViNet
from .toshift_vit import TokenShiftVisionTransformer
from .pptsm_mv2 import PPTSM_MobileNetV2
from .pptsm_mv3 import PPTSM_MobileNetV3
<<<<<<< HEAD
from .yowo import YOWO

=======
from .pptsm_v2 import PPTSM_v2
>>>>>>> 4801bc16

__all__ = [
    'ResNet', 'ResNetTSM', 'ResNetTweaksTSM', 'ResNetSlowFast', 'BMN',
    'ResNetTweaksTSN', 'VisionTransformer', 'STGCN', 'AGCN', 'TransNetV2',
    'ADDS_DepthNet', 'VisionTransformer_tweaks', 'BertForMultiModalPreTraining',
    'ResNetTSN_MRI', 'ResNetTSM_MRI', 'ResNetSlowFast_MRI', 'CFBI', 'MSTCN',
    'ASRF', 'MoViNet', 'SwinTransformer3D', 'CTRGCN',
    'TokenShiftVisionTransformer', 'AGCN2s', 'PPTSM_MobileNetV2', 'PPTSM_v2'
    'TokenShiftVisionTransformer', 'AGCN2s', 'PPTSM_MobileNetV2',
<<<<<<< HEAD
    'PPTSM_MobileNetV3', 'YOWO'
=======
    'PPTSM_MobileNetV3', 'PPTSM_v2'
>>>>>>> 4801bc16
]<|MERGE_RESOLUTION|>--- conflicted
+++ resolved
@@ -45,12 +45,8 @@
 from .toshift_vit import TokenShiftVisionTransformer
 from .pptsm_mv2 import PPTSM_MobileNetV2
 from .pptsm_mv3 import PPTSM_MobileNetV3
-<<<<<<< HEAD
+from .pptsm_v2 import PPTSM_v2
 from .yowo import YOWO
-
-=======
-from .pptsm_v2 import PPTSM_v2
->>>>>>> 4801bc16
 
 __all__ = [
     'ResNet', 'ResNetTSM', 'ResNetTweaksTSM', 'ResNetSlowFast', 'BMN',
@@ -60,9 +56,5 @@
     'ASRF', 'MoViNet', 'SwinTransformer3D', 'CTRGCN',
     'TokenShiftVisionTransformer', 'AGCN2s', 'PPTSM_MobileNetV2', 'PPTSM_v2'
     'TokenShiftVisionTransformer', 'AGCN2s', 'PPTSM_MobileNetV2',
-<<<<<<< HEAD
-    'PPTSM_MobileNetV3', 'YOWO'
-=======
-    'PPTSM_MobileNetV3', 'PPTSM_v2'
->>>>>>> 4801bc16
+    'PPTSM_MobileNetV3', 'PPTSM_v2', 'YOWO'
 ]