# Copyright (c) 2020  PaddlePaddle Authors. All Rights Reserved.
#
# Licensed under the Apache License, Version 2.0 (the "License"
# you may not use this file except in compliance with the License.
# You may obtain a copy of the License at
#
#     http://www.apache.org/licenses/LICENSE-2.0
#
# Unless required by applicable law or agreed to in writing, software
# distributed under the License is distributed on an "AS IS" BASIS,
# WITHOUT WARRANTIES OR CONDITIONS OF ANY KIND, either express or implied.
# See the License for the specific language governing permissions and
# limitations under the License.

from .actbert import BertForMultiModalPreTraining
from .adds import ADDS_DepthNet
from .agcn import AGCN
from .asrf import ASRF
from .bmn import BMN
from .cfbi import CFBI
from .movinet import MoViNet
from .ms_tcn import MSTCN
from .resnet import ResNet
from .resnet_slowfast import ResNetSlowFast
from .resnet_slowfast_MRI import ResNetSlowFast_MRI
from .resnet_tsm import ResNetTSM
from .resnet_tsm_MRI import ResNetTSM_MRI
from .resnet_tsn_MRI import ResNetTSN_MRI
from .resnet_tweaks_tsm import ResNetTweaksTSM
from .resnet_tweaks_tsn import ResNetTweaksTSN
from .stgcn import STGCN
from .swin_transformer import SwinTransformer3D
from .transnetv2 import TransNetV2
from .vit import VisionTransformer
from .vit_tweaks import VisionTransformer_tweaks
from .ms_tcn import MSTCN
from .asrf import ASRF
from .resnet_tsn_MRI import ResNetTSN_MRI
from .resnet_tsm_MRI import ResNetTSM_MRI
from .resnet_slowfast_MRI import ResNetSlowFast_MRI
from .cfbi import CFBI
from .ctrgcn import CTRGCN
from .agcn2s import AGCN2s
from .movinet import MoViNet
from .resnet3d_slowonly import ResNet3dSlowOnly
from .toshift_vit import TokenShiftVisionTransformer
from .pptsm_mv2 import PPTSM_MobileNetV2


__all__ = [
    'ResNet', 'ResNetTSM', 'ResNetTweaksTSM', 'ResNetSlowFast', 'BMN',
    'ResNetTweaksTSN', 'VisionTransformer', 'STGCN', 'AGCN', 'TransNetV2',
    'ADDS_DepthNet', 'VisionTransformer_tweaks', 'BertForMultiModalPreTraining',
    'ResNetTSN_MRI', 'ResNetTSM_MRI', 'ResNetSlowFast_MRI', 'CFBI', 'MSTCN',
<<<<<<< HEAD
    'ASRF', 'MoViNet', 'SwinTransformer3D', 'CTRGCN', 'TokenShiftVisionTransformer', 'AGCN2s',
    'ResNet3dSlowOnly'
=======
    'ASRF', 'MoViNet', 'SwinTransformer3D', 'CTRGCN',
    'TokenShiftVisionTransformer', 'AGCN2s', 'PPTSM_MobileNetV2'
>>>>>>> e93c6b64
]<|MERGE_RESOLUTION|>--- conflicted
+++ resolved
@@ -46,17 +46,12 @@
 from .toshift_vit import TokenShiftVisionTransformer
 from .pptsm_mv2 import PPTSM_MobileNetV2
 
-
 __all__ = [
     'ResNet', 'ResNetTSM', 'ResNetTweaksTSM', 'ResNetSlowFast', 'BMN',
     'ResNetTweaksTSN', 'VisionTransformer', 'STGCN', 'AGCN', 'TransNetV2',
     'ADDS_DepthNet', 'VisionTransformer_tweaks', 'BertForMultiModalPreTraining',
     'ResNetTSN_MRI', 'ResNetTSM_MRI', 'ResNetSlowFast_MRI', 'CFBI', 'MSTCN',
-<<<<<<< HEAD
-    'ASRF', 'MoViNet', 'SwinTransformer3D', 'CTRGCN', 'TokenShiftVisionTransformer', 'AGCN2s',
+    'ASRF', 'MoViNet', 'SwinTransformer3D', 'CTRGCN',
+    'TokenShiftVisionTransformer', 'AGCN2s', 'PPTSM_MobileNetV2',
     'ResNet3dSlowOnly'
-=======
-    'ASRF', 'MoViNet', 'SwinTransformer3D', 'CTRGCN',
-    'TokenShiftVisionTransformer', 'AGCN2s', 'PPTSM_MobileNetV2'
->>>>>>> e93c6b64
 ]