# Copyright (c) 2020  PaddlePaddle Authors. All Rights Reserved.
#
# Licensed under the Apache License, Version 2.0 (the "License"
# you may not use this file except in compliance with the License.
# You may obtain a copy of the License at
#
#     http://www.apache.org/licenses/LICENSE-2.0
#
# Unless required by applicable law or agreed to in writing, software
# distributed under the License is distributed on an "AS IS" BASIS,
# WITHOUT WARRANTIES OR CONDITIONS OF ANY KIND, either express or implied.
# See the License for the specific language governing permissions and
# limitations under the License.

from .actbert import BertForMultiModalPreTraining
from .adds import ADDS_DepthNet
from .agcn import AGCN
from .asrf import ASRF
from .bmn import BMN
from .cfbi import CFBI
from .movinet import MoViNet
from .ms_tcn import MSTCN
from .resnet import ResNet
from .resnet_slowfast import ResNetSlowFast
from .resnet_slowfast_MRI import ResNetSlowFast_MRI
from .resnet_tsm import ResNetTSM
from .resnet_tsm_MRI import ResNetTSM_MRI
from .resnet_tsn_MRI import ResNetTSN_MRI
from .resnet_tweaks_tsm import ResNetTweaksTSM
from .resnet_tweaks_tsn import ResNetTweaksTSN
from .stgcn import STGCN
from .swin_transformer import SwinTransformer3D
from .transnetv2 import TransNetV2
from .vit import VisionTransformer
from .vit_tweaks import VisionTransformer_tweaks
from .ms_tcn import MSTCN
from .asrf import ASRF
from .resnet_tsn_MRI import ResNetTSN_MRI
from .resnet_tsm_MRI import ResNetTSM_MRI
from .resnet_slowfast_MRI import ResNetSlowFast_MRI
from .cfbi import CFBI
from .ctrgcn import CTRGCN
from .agcn2s import AGCN2s
from .movinet import MoViNet
from .resnet3d_slowonly import ResNet3dSlowOnly
from .toshift_vit import TokenShiftVisionTransformer
from .pptsm_mv2 import PPTSM_MobileNetV2
from .pptsm_mv3 import PPTSM_MobileNetV3
from .pptsm_v2 import PPTSM_v2

__all__ = [
    'ResNet', 'ResNetTSM', 'ResNetTweaksTSM', 'ResNetSlowFast', 'BMN',
    'ResNetTweaksTSN', 'VisionTransformer', 'STGCN', 'AGCN', 'TransNetV2',
    'ADDS_DepthNet', 'VisionTransformer_tweaks', 'BertForMultiModalPreTraining',
    'ResNetTSN_MRI', 'ResNetTSM_MRI', 'ResNetSlowFast_MRI', 'CFBI', 'MSTCN',
    'ASRF', 'MoViNet', 'SwinTransformer3D', 'CTRGCN',
    'TokenShiftVisionTransformer', 'AGCN2s', 'PPTSM_MobileNetV2', 'PPTSM_v2'
    'TokenShiftVisionTransformer', 'AGCN2s', 'PPTSM_MobileNetV2',
<<<<<<< HEAD
    'PPTSM_MobileNetV3', 'ResNet3dSlowOnly'
=======
    'PPTSM_MobileNetV3', 'PPTSM_v2'
>>>>>>> 4801bc16
]<|MERGE_RESOLUTION|>--- conflicted
+++ resolved
@@ -56,9 +56,5 @@
     'ASRF', 'MoViNet', 'SwinTransformer3D', 'CTRGCN',
     'TokenShiftVisionTransformer', 'AGCN2s', 'PPTSM_MobileNetV2', 'PPTSM_v2'
     'TokenShiftVisionTransformer', 'AGCN2s', 'PPTSM_MobileNetV2',
-<<<<<<< HEAD
-    'PPTSM_MobileNetV3', 'ResNet3dSlowOnly'
-=======
-    'PPTSM_MobileNetV3', 'PPTSM_v2'
->>>>>>> 4801bc16
+    'PPTSM_MobileNetV3', 'PPTSM_v2', 'ResNet3dSlowOnly'
 ]