# Copyright (c) 2020 PaddlePaddle Authors. All Rights Reserved.
#
# Licensed under the Apache License, Version 2.0 (the "License");
# you may not use this file except in compliance with the License.
# You may obtain a copy of the License at
#
#     http://www.apache.org/licenses/LICENSE-2.0
#
# Unless required by applicable law or agreed to in writing, software
# distributed under the License is distributed on an "AS IS" BASIS,
# WITHOUT WARRANTIES OR CONDITIONS OF ANY KIND, either express or implied.
# See the License for the specific language governing permissions and
# limitations under the License.

import argparse
import os
import os.path as osp
import sys

import paddle
from paddle.jit import to_static
from paddle.static import InputSpec

__dir__ = os.path.dirname(os.path.abspath(__file__))
sys.path.append(os.path.abspath(os.path.join(__dir__, '../')))

from paddlevideo.modeling.builder import build_model
from paddlevideo.utils import get_config


def parse_args():
    parser = argparse.ArgumentParser("PaddleVideo export model script")
    parser.add_argument('-c',
                        '--config',
                        type=str,
                        default='configs/example.yaml',
                        help='config file path')
    parser.add_argument("-p",
                        "--pretrained_params",
                        default='./best.pdparams',
                        type=str,
                        help='params path')
    parser.add_argument("-o",
                        "--output_path",
                        type=str,
                        default="./inference",
                        help='output path')

    return parser.parse_args()


def trim_config(cfg):
    """
    Reuse the trainging config will bring useless attributes, such as: backbone.pretrained model.
    and some build phase attributes should be overrided, such as: backbone.num_seg.
    Trim it here.
    """
    model_name = cfg.model_name
    if cfg.MODEL.get('backbone') and cfg.MODEL.backbone.get('pretrained'):
        cfg.MODEL.backbone.pretrained = ""  # not ued when inference

    return cfg, model_name


def get_input_spec(cfg, model_name):
    if model_name in ['ppTSM', 'TSM']:
        input_spec = [[
            InputSpec(
                shape=[None, cfg.num_seg, 3, cfg.target_size, cfg.target_size],
                dtype='float32'),
        ]]
    elif model_name in ['TSN', 'ppTSN']:
        input_spec = [[
            InputSpec(shape=[
                None, cfg.num_seg * 10, 3, cfg.target_size, cfg.target_size
            ],
                      dtype='float32'),
        ]]
    elif model_name in ['BMN']:
        input_spec = [[
            InputSpec(shape=[None, cfg.feat_dim, cfg.tscale],
                      dtype='float32',
                      name='feat_input'),
        ]]
    elif model_name in ['TimeSformer', 'ppTimeSformer']:
        input_spec = [[
            InputSpec(shape=[
                None, 3, cfg.num_seg * 3, cfg.target_size, cfg.target_size
            ],
                      dtype='float32'),
        ]]
    elif model_name in ['AttentionLSTM']:
        input_spec = [[
            InputSpec(shape=[None, cfg.embedding_size, cfg.feature_dims[0]],
                      dtype='float32'),  # for rgb_data
            InputSpec(shape=[
                None,
            ], dtype='int64'),  # for rgb_len
            InputSpec(shape=[None, cfg.embedding_size, cfg.feature_dims[0]],
                      dtype='float32'),  # for rgb_mask
            InputSpec(shape=[None, cfg.embedding_size, cfg.feature_dims[1]],
                      dtype='float32'),  # for audio_data
            InputSpec(shape=[
                None,
            ], dtype='int64'),  # for audio_len
            InputSpec(shape=[None, cfg.embedding_size, cfg.feature_dims[1]],
                      dtype='float32'),  # for audio_mask
        ]]
    elif model_name in ['SlowFast']:
        input_spec = [[
            InputSpec(shape=[
                None, 3, cfg.num_frames // cfg.alpha, cfg.target_size,
                cfg.target_size
            ],
                      dtype='float32',
                      name='slow_input'),
            InputSpec(shape=[
                None, 3, cfg.num_frames, cfg.target_size, cfg.target_size
            ],
                      dtype='float32',
                      name='fast_input'),
        ]]
    elif model_name in ['STGCN', 'AGCN']:
        input_spec = [[
            InputSpec(shape=[
                None, cfg.num_channels, cfg.window_size, cfg.vertex_nums,
                cfg.person_nums
            ],
                      dtype='float32'),
        ]]
    elif model_name in ['TransNetV2']:
        input_spec = [[
            InputSpec(shape=[
                None,
                cfg.num_frames,
                cfg.height,
                cfg.width,
                cfg.num_channels,
            ],
                      dtype='float32'),
<<<<<<< HEAD
        ]]
    elif model_name in ['ADDS']:
        input_spec = [[
            InputSpec(shape=[None, cfg.num_channels, cfg.height, cfg.width],
                      dtype='float32'),
=======
>>>>>>> aee72952
        ]]
    return input_spec


def main():
    args = parse_args()
    cfg, model_name = trim_config(get_config(args.config, show=False))
    print(f"Building model({model_name})...")
    model = build_model(cfg.MODEL)
    assert osp.isfile(
        args.pretrained_params
    ), f"pretrained params ({args.pretrained_params} is not a file path.)"

    if not os.path.isdir(args.output_path):
        os.makedirs(args.output_path)

    print(f"Loading params from ({args.pretrained_params})...")
    params = paddle.load(args.pretrained_params)
    model.set_dict(params)

    model.eval()

    input_spec = get_input_spec(cfg.INFERENCE, model_name)
    model = to_static(model, input_spec=input_spec)
    paddle.jit.save(model, osp.join(args.output_path, model_name))
    print(
        f"model ({model_name}) has been already saved in ({args.output_path}).")


if __name__ == "__main__":
    main()<|MERGE_RESOLUTION|>--- conflicted
+++ resolved
@@ -138,14 +138,11 @@
                 cfg.num_channels,
             ],
                       dtype='float32'),
-<<<<<<< HEAD
         ]]
     elif model_name in ['ADDS']:
         input_spec = [[
             InputSpec(shape=[None, cfg.num_channels, cfg.height, cfg.width],
                       dtype='float32'),
-=======
->>>>>>> aee72952
         ]]
     return input_spec
 
