--- conflicted
+++ resolved
@@ -89,18 +89,17 @@
             ],
                       dtype='float32'),
         ]]
-<<<<<<< HEAD
-    elif model_name in ['VideoSwin', 'VideoSwin_TableTennis']:
-        input_spec = [[
-            InputSpec(shape=[
-                None, 3, cfg.num_seg * cfg.seg_len * 3, cfg.target_size,
-                cfg.target_size
-=======
     elif model_name in ['VideoSwin']:
         input_spec = [[
             InputSpec(shape=[
                 None, 3, cfg.num_seg * 4, cfg.target_size, cfg.target_size
->>>>>>> 9674b1cc
+            ],
+                      dtype='float32'),
+        ]]
+    elif model_name in ['VideoSwin_TableTennis']:
+        input_spec = [[
+            InputSpec(shape=[
+                None, 3, cfg.num_seg * 3, cfg.target_size, cfg.target_size
             ],
                       dtype='float32'),
         ]]
