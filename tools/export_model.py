# Copyright (c) 2020 PaddlePaddle Authors. All Rights Reserved.
#
# Licensed under the Apache License, Version 2.0 (the "License");
# you may not use this file except in compliance with the License.
# You may obtain a copy of the License at
#
#     http://www.apache.org/licenses/LICENSE-2.0
#
# Unless required by applicable law or agreed to in writing, software
# distributed under the License is distributed on an "AS IS" BASIS,
# WITHOUT WARRANTIES OR CONDITIONS OF ANY KIND, either express or implied.
# See the License for the specific language governing permissions and
# limitations under the License.

import argparse
import os
import os.path as osp
import sys

import paddle
from paddle.jit import to_static
from paddle.static import InputSpec

__dir__ = os.path.dirname(os.path.abspath(__file__))
sys.path.append(os.path.abspath(os.path.join(__dir__, '../')))

from paddlevideo.modeling.builder import build_model
from paddlevideo.utils import get_config


def parse_args():
    parser = argparse.ArgumentParser("PaddleVideo export model script")
    parser.add_argument('-c',
                        '--config',
                        type=str,
                        default='configs/example.yaml',
                        help='config file path')
    parser.add_argument("-p",
                        "--pretrained_params",
                        default='./best.pdparams',
                        type=str,
                        help='params path')
    parser.add_argument("-o",
                        "--output_path",
                        type=str,
                        default="./inference",
                        help='output path')

    return parser.parse_args()


def trim_config(cfg):
    """
    Reuse the trainging config will bring useless attributes, such as: backbone.pretrained model.
    and some build phase attributes should be overrided, such as: backbone.num_seg.
    Trim it here.
    """
    model_name = cfg.model_name
    if cfg.MODEL.get('backbone') and cfg.MODEL.backbone.get('pretrained'):
        cfg.MODEL.backbone.pretrained = ""  # not ued when inference

    return cfg, model_name


def get_input_spec(cfg, model_name):
    if model_name in ['ppTSM', 'TSM']:
        input_spec = [[
            InputSpec(
                shape=[None, cfg.num_seg, 3, cfg.target_size, cfg.target_size],
                dtype='float32'),
        ]]
    elif model_name in ['TSN', 'ppTSN']:
        input_spec = [[
            InputSpec(shape=[
                None, cfg.num_seg * 10, 3, cfg.target_size, cfg.target_size
            ],
                      dtype='float32'),
        ]]
    elif model_name in ['BMN']:
        input_spec = [[
            InputSpec(shape=[None, cfg.feat_dim, cfg.tscale],
                      dtype='float32',
                      name='feat_input'),
        ]]
    elif model_name in ['TimeSformer', 'ppTimeSformer']:
        input_spec = [[
            InputSpec(shape=[
                None, 3, cfg.num_seg * 3, cfg.target_size, cfg.target_size
            ],
                      dtype='float32'),
        ]]
    elif model_name in ['AttentionLSTM']:
        input_spec = [[
            InputSpec(shape=[None, cfg.embedding_size, cfg.feature_dims[0]],
                      dtype='float32'),  # for rgb_data
            InputSpec(shape=[
                None,
            ], dtype='int64'),  # for rgb_len
            InputSpec(shape=[None, cfg.embedding_size, cfg.feature_dims[0]],
                      dtype='float32'),  # for rgb_mask
            InputSpec(shape=[None, cfg.embedding_size, cfg.feature_dims[1]],
                      dtype='float32'),  # for audio_data
            InputSpec(shape=[
                None,
            ], dtype='int64'),  # for audio_len
            InputSpec(shape=[None, cfg.embedding_size, cfg.feature_dims[1]],
                      dtype='float32'),  # for audio_mask
        ]]
    elif model_name in ['SlowFast']:
        input_spec = [[
            InputSpec(shape=[
                None, 3, cfg.num_frames // cfg.alpha, cfg.target_size,
                cfg.target_size
            ],
                      dtype='float32',
                      name='slow_input'),
            InputSpec(shape=[
                None, 3, cfg.num_frames, cfg.target_size, cfg.target_size
            ],
                      dtype='float32',
                      name='fast_input'),
        ]]
    elif model_name in ['STGCN', 'AGCN']:
        input_spec = [[
            InputSpec(shape=[
                None, cfg.num_channels, cfg.window_size, cfg.vertex_nums,
                cfg.person_nums
            ],
                      dtype='float32'),
        ]]
    elif model_name in ['TransNetV2']:
        input_spec = [[
            InputSpec(shape=[
                None,
                cfg.num_frames,
                cfg.height,
                cfg.width,
                cfg.num_channels,
            ],
                      dtype='float32'),
        ]]
<<<<<<< HEAD
    elif model_name in ['MSTCN']:
        input_spec = [[
            InputSpec(shape=[None, cfg.num_channels, None], dtype='float32'),
=======
    elif model_name in ['ADDS']:
        input_spec = [[
            InputSpec(shape=[None, cfg.num_channels, cfg.height, cfg.width],
                      dtype='float32'),
>>>>>>> 13a54511
        ]]
    return input_spec


def main():
    args = parse_args()
    cfg, model_name = trim_config(get_config(args.config, show=False))
    print(f"Building model({model_name})...")
    model = build_model(cfg.MODEL)
    assert osp.isfile(
        args.pretrained_params
    ), f"pretrained params ({args.pretrained_params} is not a file path.)"

    if not os.path.isdir(args.output_path):
        os.makedirs(args.output_path)

    print(f"Loading params from ({args.pretrained_params})...")
    params = paddle.load(args.pretrained_params)
    model.set_dict(params)

    model.eval()

    input_spec = get_input_spec(cfg.INFERENCE, model_name)
    model = to_static(model, input_spec=input_spec)
    paddle.jit.save(model, osp.join(args.output_path, model_name))
    print(
        f"model ({model_name}) has been already saved in ({args.output_path}).")


if __name__ == "__main__":
    main()<|MERGE_RESOLUTION|>--- conflicted
+++ resolved
@@ -139,16 +139,14 @@
             ],
                       dtype='float32'),
         ]]
-<<<<<<< HEAD
     elif model_name in ['MSTCN']:
         input_spec = [[
             InputSpec(shape=[None, cfg.num_channels, None], dtype='float32'),
-=======
+        ]]
     elif model_name in ['ADDS']:
         input_spec = [[
             InputSpec(shape=[None, cfg.num_channels, cfg.height, cfg.width],
                       dtype='float32'),
->>>>>>> 13a54511
         ]]
     return input_spec
 
