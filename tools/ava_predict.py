# copyright (c) 2020 PaddlePaddle Authors. All Rights Reserve.
#
# Licensed under the Apache License, Version 2.0 (the "License");
# you may not use this file except in compliance with the License.
# You may obtain a copy of the License at
#
#     http://www.apache.org/licenses/LICENSE-2.0
#
# Unless required by applicable law or agreed to in writing, software
# distributed under the License is distributed on an "AS IS" BASIS,
# WITHOUT WARRANTIES OR CONDITIONS OF ANY KIND, either express or implied.
# See the License for the specific language governing permissions and
# limitations under the License.

import argparse
import paddle
import os, sys
import copy as cp
import cv2
import math
<<<<<<< HEAD

try:
    import ppdet
except:
    print("No ppdet")
=======
try:
    import ppdet
except ImportError as e:
    print(
        f"{e}, [paddledet] package and it's dependencies is required for AVA.")

>>>>>>> c21a1b28
__dir__ = os.path.dirname(os.path.abspath(__file__))
sys.path.append(os.path.abspath(os.path.join(__dir__, '../')))

from paddlevideo.modeling.builder import build_model
from paddlevideo.utils import get_config
from paddlevideo.loader.builder import build_dataloader, build_dataset, build_pipeline
from paddlevideo.metrics.ava_utils import read_labelmap

import time
from os import path as osp
import numpy as np
from paddlevideo.utils import get_config
import pickle

from paddlevideo.utils import (get_logger, load, mkdir, save)
import shutil

FONTFACE = cv2.FONT_HERSHEY_DUPLEX
FONTSCALE = 0.5
FONTCOLOR = (255, 255, 255)  # BGR, white
MSGCOLOR = (128, 128, 128)  # BGR, gray
THICKNESS = 1
LINETYPE = 1


def hex2color(h):
    """Convert the 6-digit hex string to tuple of 3 int value (RGB)"""
    return (int(h[:2], 16), int(h[2:4], 16), int(h[4:], 16))


plate_blue = '03045e-023e8a-0077b6-0096c7-00b4d8-48cae4'
plate_blue = plate_blue.split('-')
plate_blue = [hex2color(h) for h in plate_blue]
plate_green = '004b23-006400-007200-008000-38b000-70e000'
plate_green = plate_green.split('-')
plate_green = [hex2color(h) for h in plate_green]


def abbrev(name):
    """Get the abbreviation of label name:
    'take (an object) from (a person)' -> 'take ... from ...'
    """
    while name.find('(') != -1:
        st, ed = name.find('('), name.find(')')
        name = name[:st] + '...' + name[ed + 1:]
    return name


# annotations is pred results
def visualize(frames, annotations, plate=plate_blue, max_num=5):
    """Visualize frames with predicted annotations.
    Args:
        frames (list[np.ndarray]): Frames for visualization, note that
            len(frames) % len(annotations) should be 0.
        annotations (list[list[tuple]]): The predicted results.
        plate (str): The plate used for visualization. Default: plate_blue.
        max_num (int): Max number of labels to visualize for a person box.
            Default: 5，目前不能大于5.
    Returns:
        list[np.ndarray]: Visualized frames.
    """

    assert max_num + 1 <= len(plate)
    plate = [x[::-1] for x in plate]
    frames_ = cp.deepcopy(frames)
    nf, na = len(frames), len(annotations)
    assert nf % na == 0
    nfpa = len(frames) // len(annotations)
    anno = None
    h, w, _ = frames[0].shape
    # proposals被归一化需要还原真实坐标值
    scale_ratio = np.array([w, h, w, h])

    for i in range(na):
        anno = annotations[i]
        if anno is None:
            continue
        for j in range(nfpa):
            ind = i * nfpa + j
            frame = frames_[ind]
            for ann in anno:
                box = ann[0]
                label = ann[1]
                if not len(label):
                    continue
                score = ann[2]
                box = (box * scale_ratio).astype(np.int64)
                st, ed = tuple(box[:2]), tuple(box[2:])
                cv2.rectangle(frame, st, ed, plate[0], 2)
                for k, lb in enumerate(label):
                    if k >= max_num:
                        break
                    text = abbrev(lb)
                    text = ': '.join([text, str(score[k])])
                    location = (0 + st[0], 18 + k * 18 + st[1])
                    textsize = cv2.getTextSize(text, FONTFACE, FONTSCALE,
                                               THICKNESS)[0]
                    textwidth = textsize[0]
                    diag0 = (location[0] + textwidth, location[1] - 14)
                    diag1 = (location[0], location[1] + 2)
                    cv2.rectangle(frame, diag0, diag1, plate[k + 1], -1)
                    cv2.putText(frame, text, location, FONTFACE, FONTSCALE,
                                FONTCOLOR, THICKNESS, LINETYPE)

    return frames_


def frame_extraction(video_path, target_dir):
    """Extract frames given video_path.
    Args:
        video_path (str): The video_path.
    """

    if not os.path.exists(target_dir):
        os.makedirs(target_dir, exist_ok=True)

    # Should be able to handle videos up to several hours
    frame_tmpl = osp.join(target_dir, '{:05d}.jpg')
    vid = cv2.VideoCapture(video_path)

    FPS = int(vid.get(5))

    frames = []
    frame_paths = []

    flag, frame = vid.read()
    index = 1
    while flag:
        frames.append(frame)
        frame_path = frame_tmpl.format(index)
        frame_paths.append(frame_path)
        cv2.imwrite(frame_path, frame)
        index += 1
        flag, frame = vid.read()
    return frame_paths, frames, FPS


def parse_args():
    def str2bool(v):
        return v.lower() in ("true", "t", "1")

    # general params
    parser = argparse.ArgumentParser("PaddleVideo Inference model script")
    parser.add_argument('-c',
                        '--config',
                        type=str,
                        default='configs/example.yaml',
                        help='config file path')

    parser.add_argument('--video_path', help='video file/url')

    parser.add_argument('-o',
                        '--override',
                        action='append',
                        default=[],
                        help='config options to be overridden')
    parser.add_argument('-w',
                        '--weights',
                        type=str,
                        help='weights for finetuning or testing')

    #detection_model_name
    parser.add_argument('--detection_model_name',
                        help='the name of detection model ')
    # detection_model_weights
    parser.add_argument('--detection_model_weights',
                        help='the weights path of detection model ')

    # params for predict
    parser.add_argument('--out-filename',
                        default='ava_det_demo.mp4',
                        help='output filename')
    parser.add_argument('--predict-stepsize',
                        default=8,
                        type=int,
                        help='give out a prediction per n frames')
    parser.add_argument(
        '--output-stepsize',
        default=4,
        type=int,
        help=('show one frame per n frames in the demo, we should have: '
              'predict_stepsize % output_stepsize == 0'))
    parser.add_argument('--output-fps',
                        default=6,
                        type=int,
                        help='the fps of demo video output')

    return parser.parse_args()


# 一帧的结果。根据概率大小进行排序
def pack_result(human_detection, result):
    """Short summary.
    Args:
        human_detection (np.ndarray): Human detection result.
        result (type): The predicted label of each human proposal.
    Returns:
        tuple: Tuple of human proposal, label name and label score.
    """
    results = []
    if result is None:
        return None

    for prop, res in zip(human_detection, result):
        res.sort(key=lambda x: -x[1])

        results.append((prop, [x[0] for x in res], [x[1] for x in res]))

    return results


# 构造数据处理需要的results
def get_timestep_result(frame_dir, timestamp, clip_len, frame_interval, FPS):
    result = {}

    result["frame_dir"] = frame_dir

    frame_num = len(os.listdir(frame_dir))

    dir_name = frame_dir.split("/")[-1]
    result["video_id"] = dir_name

    result['timestamp'] = timestamp

    timestamp_str = '{:04d}'.format(timestamp)
    img_key = dir_name + "," + timestamp_str
    result['img_key'] = img_key

    result['shot_info'] = (1, frame_num)
    result['fps'] = FPS

    result['suffix'] = '{:05}.jpg'

    result['timestamp_start'] = 1
    result['timestamp_end'] = int(frame_num / result['fps'])

    return result


def detection_inference(frame_paths, output_dir, model_name, weights_path):
    """Detect human boxes given frame paths.
    Args:
        frame_paths (list[str]): The paths of frames to do detection inference.
    Returns:
        list[np.ndarray]: The human detection results.
    """

    detection_cfg = ppdet.model_zoo.get_config_file(model_name)
    detection_cfg = ppdet.core.workspace.load_config(detection_cfg)
    detection_trainer = ppdet.engine.Trainer(detection_cfg, mode='test')
    detection_trainer.load_weights(weights_path)

    print('Performing Human Detection for each frame')

    detection_trainer.predict(frame_paths, output_dir=output_dir, save_txt=True)

    print("finish object detection")

    results = []

    for frame_path in frame_paths:
        (file_dir, file_name) = os.path.split(frame_path)
        (file_path, ext) = os.path.splitext(frame_path)

        txt_file_name = file_name.replace(ext, ".txt")
        txt_path = os.path.join(output_dir, txt_file_name)
        results.append(txt_path)

    return results


def get_detection_result(txt_file_path, img_h, img_w, person_det_score_thr):
    """
    根据检测结果文件得到图像中人的检测框(proposals)和置信度（scores）
    txt_file_path:检测结果存放路径
    img_h:图像高度
    img_w:图像宽度
    """

    proposals = []
    scores = []

    with open(txt_file_path, 'r') as detection_file:
        lines = detection_file.readlines()
        for line in lines:  # person 0.9842637181282043 0.0 469.1407470703125 944.7770385742188 831.806396484375
            items = line.split(" ")
            if items[0] != 'person':  #只要人
                continue

            score = items[1]

            if (float)(score) < person_det_score_thr:
                continue

            x1 = (float(items[2])) / img_w
            y1 = ((float)(items[3])) / img_h
            box_w = ((float)(items[4]))
            box_h = ((float)(items[5]))

            x2 = (float(items[2]) + box_w) / img_w
            y2 = (float(items[3]) + box_h) / img_h

            scores.append(score)

            proposals.append([x1, y1, x2, y2])

    return np.array(proposals), np.array(scores)


@paddle.no_grad()
def main(args):
    config = get_config(args.config, show=False)  #parse config file

    # extract frames from video
    video_path = args.video_path
    frame_dir = 'tmp_frames'
    frame_paths, frames, FPS = frame_extraction(video_path, frame_dir)

    num_frame = len(frame_paths)  #视频秒数*FPS
    assert num_frame != 0
    print("Frame Number：", num_frame)

    # 帧图像高度和宽度
    h, w, _ = frames[0].shape

    # Get clip_len, frame_interval and calculate center index of each clip
    data_process_pipeline = build_pipeline(config.PIPELINE.test)  #测试时输出处理流水配置

    clip_len = config.PIPELINE.test.sample['clip_len']
    assert clip_len % 2 == 0, 'We would like to have an even clip_len'
    frame_interval = config.PIPELINE.test.sample['frame_interval']

    # 此处关键帧每秒取一个
    clip_len = config.PIPELINE.test.sample['clip_len']
    assert clip_len % 2 == 0, 'We would like to have an even clip_len'
    frame_interval = config.PIPELINE.test.sample['frame_interval']
    window_size = clip_len * frame_interval
    timestamps = np.arange(window_size // 2, (num_frame + 1 - window_size // 2),
                           args.predict_stepsize)
    print("timetamps number:", len(timestamps))

    # get selected frame list according to timestamps
    selected_frame_list = []
    for timestamp in timestamps:
        selected_frame_list.append(frame_paths[timestamp - 1])

    # Load label_map
    label_map_path = config.DATASET.test['label_file']
    categories, class_whitelist = read_labelmap(open(label_map_path))
    label_map = {}
    for item in categories:
        id = item['id']
        name = item['name']
        label_map[id] = name

    # Construct model.
    if config.MODEL.backbone.get('pretrained'):
        config.MODEL.backbone.pretrained = ''  # disable pretrain model init
    model = build_model(config.MODEL)

    model.eval()
    state_dicts = load(args.weights)
    model.set_state_dict(state_dicts)

    detection_result_dir = 'tmp_detection'
    detection_model_name = args.detection_model_name
    detection_model_weights = args.detection_model_weights
    detection_txt_list = detection_inference(selected_frame_list,
                                             detection_result_dir,
                                             detection_model_name,
                                             detection_model_weights)
    assert len(detection_txt_list) == len(timestamps)

    print('Performing SpatioTemporal Action Detection for each clip')
    human_detections = []
    predictions = []

    index = 0
    for timestamp, detection_txt_path in zip(timestamps, detection_txt_list):
        proposals, scores = get_detection_result(
            detection_txt_path, h, w,
            (float)(config.DATASET.test['person_det_score_thr']))
        if proposals.shape[0] == 0:
            predictions.append(None)
            human_detections.append(None)
            continue

        human_detections.append(proposals)

        result = get_timestep_result(frame_dir,
                                     timestamp,
                                     clip_len,
                                     frame_interval,
                                     FPS=FPS)
        result["proposals"] = proposals
        result["scores"] = scores

        new_result = data_process_pipeline(result)
        proposals = new_result['proposals']

        img_slow = new_result['imgs'][0]
        img_slow = img_slow[np.newaxis, :]
        img_fast = new_result['imgs'][1]
        img_fast = img_fast[np.newaxis, :]

        proposals = proposals[np.newaxis, :]

        scores = scores[np.newaxis, :]

        img_shape = np.asarray(new_result['img_shape'])
        img_shape = img_shape[np.newaxis, :]

        data = [
            paddle.to_tensor(img_slow, dtype='float32'),
            paddle.to_tensor(img_fast, dtype='float32'),
            paddle.to_tensor(proposals, dtype='float32'), scores,
            paddle.to_tensor(img_shape, dtype='int32')
        ]

        with paddle.no_grad():
            result = model(data, mode='infer')

            result = result[0]
            prediction = []

            person_num = proposals.shape[1]
            # N proposals
            for i in range(person_num):
                prediction.append([])

            # Perform action score thr
            for i in range(len(result)):
                if i + 1 not in class_whitelist:
                    continue
                for j in range(person_num):
                    if result[i][j, 4] > config.MODEL.head['action_thr']:
                        prediction[j].append((label_map[i + 1], result[i][j,
                                                                          4]))
            predictions.append(prediction)

        index = index + 1
        if index % 10 == 0:
            print(index, "/", len(timestamps))

    results = []
    for human_detection, prediction in zip(human_detections, predictions):
        results.append(pack_result(human_detection, prediction))

    def dense_timestamps(timestamps, n):
        """Make it nx frames."""
        old_frame_interval = (timestamps[1] - timestamps[0])
        start = timestamps[0] - old_frame_interval / n * (n - 1) / 2
        new_frame_inds = np.arange(
            len(timestamps) * n) * old_frame_interval / n + start
        return new_frame_inds.astype(np.int)

    dense_n = int(args.predict_stepsize / args.output_stepsize)  #30
    frames = [
        cv2.imread(frame_paths[i - 1])
        for i in dense_timestamps(timestamps, dense_n)
    ]

    vis_frames = visualize(frames, results)

    try:
        import moviepy.editor as mpy
    except ImportError:
        raise ImportError('Please install moviepy to enable output file')

    vid = mpy.ImageSequenceClip([x[:, :, ::-1] for x in vis_frames],
                                fps=args.output_fps)
    vid.write_videofile(args.out_filename)
    print("finish write !")

    # delete tmp files and dirs
    shutil.rmtree(frame_dir)
    shutil.rmtree(detection_result_dir)


if __name__ == '__main__':
    args = parse_args()  #解析参数
    main(args)<|MERGE_RESOLUTION|>--- conflicted
+++ resolved
@@ -18,20 +18,12 @@
 import copy as cp
 import cv2
 import math
-<<<<<<< HEAD
-
-try:
-    import ppdet
-except:
-    print("No ppdet")
-=======
 try:
     import ppdet
 except ImportError as e:
     print(
         f"{e}, [paddledet] package and it's dependencies is required for AVA.")
 
->>>>>>> c21a1b28
 __dir__ = os.path.dirname(os.path.abspath(__file__))
 sys.path.append(os.path.abspath(os.path.join(__dir__, '../')))
 
