# Copyright (c) 2020 PaddlePaddle Authors. All Rights Reserved.
#
# Licensed under the Apache License, Version 2.0 (the "License");
# you may not use this file except in compliance with the License.
# You may obtain a copy of the License at
#
#     http://www.apache.org/licenses/LICENSE-2.0
#
# Unless required by applicable law or agreed to in writing, software
# distributed under the License is distributed on an "AS IS" BASIS,
# WITHOUT WARRANTIES OR CONDITIONS OF ANY KIND, either express or implied.
# See the License for the specific language governing permissions and
# limitations under the License.

import json
import os
import sys

import cv2
import matplotlib as mpl
import matplotlib.cm as cm
import numpy as np
import paddle
import paddle.nn.functional as F
import pandas
from PIL import Image
import shutil

__dir__ = os.path.dirname(os.path.abspath(__file__))
sys.path.append(os.path.abspath(os.path.join(__dir__, '../')))
from abc import abstractmethod

from paddlevideo.loader.pipelines import (
    AutoPadding, CenterCrop, DecodeSampler, FeatureDecoder, GroupResize,
    Image2Array, ImageDecoder, JitterScale, MultiCrop, Normalization,
    PackOutput, Sampler, Scale, SkeletonNorm, TenCrop, ToArray, UniformCrop,
    VideoDecoder)
from paddlevideo.metrics.bmn_metric import boundary_choose, soft_nms
from paddlevideo.utils import Registry, build
from paddlevideo.loader.builder import build_pipeline
from paddlevideo.utils import get_config
from paddlevideo.metrics.ava_utils import read_labelmap

from ava_predict import frame_extraction, detection_inference, get_detection_result, get_timestep_result, pack_result, visualize

INFERENCE = Registry('inference')


def decode(filepath, args):
    num_seg = args.num_seg
    seg_len = args.seg_len

    cap = cv2.VideoCapture(filepath)
    videolen = int(cap.get(cv2.CAP_PROP_FRAME_COUNT))
    sampledFrames = []
    for i in range(videolen):
        ret, frame = cap.read()
        # maybe first frame is empty
        if ret == False:
            continue
        img = frame[:, :, ::-1]
        sampledFrames.append(img)
    average_dur = int(len(sampledFrames) / num_seg)
    imgs = []
    for i in range(num_seg):
        idx = 0
        if average_dur >= seg_len:
            idx = (average_dur - 1) // 2
            idx += i * average_dur
        elif average_dur >= 1:
            idx += i * average_dur
        else:
            idx = i

        for jj in range(idx, idx + seg_len):
            imgbuf = sampledFrames[int(jj % len(sampledFrames))]
            img = Image.fromarray(imgbuf, mode='RGB')
            imgs.append(img)

    return imgs


def preprocess(img, args):
    img = {"imgs": img}
    resize_op = Scale(short_size=args.short_size)
    img = resize_op(img)
    ccrop_op = CenterCrop(target_size=args.target_size)
    img = ccrop_op(img)
    to_array = Image2Array()
    img = to_array(img)
    if args.normalize:
        img_mean = [0.485, 0.456, 0.406]
        img_std = [0.229, 0.224, 0.225]
        normalize_op = Normalization(mean=img_mean, std=img_std)
        img = normalize_op(img)
    return img['imgs']


def postprocess(output, args):
    output = output.flatten()
    output = F.softmax(paddle.to_tensor(output)).numpy()
    classes = np.argpartition(output, -args.top_k)[-args.top_k:]
    classes = classes[np.argsort(-output[classes])]
    scores = output[classes]
    return classes, scores


def build_inference_helper(cfg):
    return build(cfg, INFERENCE)


class Base_Inference_helper():

    def __init__(self,
                 num_seg=8,
                 seg_len=1,
                 short_size=256,
                 target_size=224,
                 top_k=1):
        self.num_seg = num_seg
        self.seg_len = seg_len
        self.short_size = short_size
        self.target_size = target_size
        self.top_k = top_k

    @abstractmethod
    def preprocess(self, input_file):
        pass

    def preprocess_batch(self, file_list):
        batched_inputs = []
        for file in file_list:
            inputs = self.preprocess(file)
            batched_inputs.append(inputs)
        batched_inputs = [
            np.concatenate([item[i] for item in batched_inputs])
            for i in range(len(batched_inputs[0]))
        ]
        self.input_file = file_list
        return batched_inputs

    def postprocess(self, output, print_output=True):
        """
        output: list
        """
        if not isinstance(self.input_file, list):
            self.input_file = [
                self.input_file,
            ]
        output = output[0]  # [B, num_cls]
        N = len(self.input_file)
        if output.shape[0] != N:
            output = output.reshape([N] + [output.shape[0] // N] +
                                    list(output.shape[1:]))  # [N, T, C]
            output = output.mean(axis=1)  # [N, C]
        output = F.softmax(paddle.to_tensor(output), axis=-1).numpy()
        for i in range(N):
            classes = np.argpartition(output[i], -self.top_k)[-self.top_k:]
            classes = classes[np.argsort(-output[i, classes])]
            scores = output[i, classes]
            if print_output:
                print("Current video file: {0}".format(self.input_file[i]))
                for j in range(self.top_k):
                    print("\ttop-{0} class: {1}".format(j + 1, classes[j]))
                    print("\ttop-{0} score: {1}".format(j + 1, scores[j]))


@INFERENCE.register()
class ppTSM_Inference_helper(Base_Inference_helper):

    def __init__(self,
                 num_seg=8,
                 seg_len=1,
                 short_size=256,
                 target_size=224,
                 top_k=1):
        self.num_seg = num_seg
        self.seg_len = seg_len
        self.short_size = short_size
        self.target_size = target_size
        self.top_k = top_k

    def preprocess(self, input_file):
        """
        input_file: str, file path
        return: list
        """
        assert os.path.isfile(input_file) is not None, "{0} not exists".format(
            input_file)
        results = {'filename': input_file}
        img_mean = [0.485, 0.456, 0.406]
        img_std = [0.229, 0.224, 0.225]
        ops = [
            VideoDecoder(),
            Sampler(self.num_seg, self.seg_len, valid_mode=True),
            Scale(self.short_size),
            CenterCrop(self.target_size),
            Image2Array(),
            Normalization(img_mean, img_std)
        ]
        for op in ops:
            results = op(results)

        res = np.expand_dims(results['imgs'], axis=0).copy()
        return [res]


@INFERENCE.register()
class ppTSN_Inference_helper(Base_Inference_helper):

    def __init__(self,
                 num_seg=25,
                 seg_len=1,
                 short_size=256,
                 target_size=224,
                 top_k=1):
        self.num_seg = num_seg
        self.seg_len = seg_len
        self.short_size = short_size
        self.target_size = target_size
        self.top_k = top_k

    def preprocess(self, input_file):
        """
        input_file: str, file path
        return: list
        """
        assert os.path.isfile(input_file) is not None, "{0} not exists".format(
            input_file)
        results = {'filename': input_file}
        img_mean = [0.485, 0.456, 0.406]
        img_std = [0.229, 0.224, 0.225]
        ops = [
            VideoDecoder(),
            Sampler(self.num_seg,
                    self.seg_len,
                    valid_mode=True,
                    select_left=True),
            Scale(self.short_size,
                  fixed_ratio=True,
                  do_round=True,
                  backend='cv2'),
            TenCrop(self.target_size),
            Image2Array(),
            Normalization(img_mean, img_std)
        ]
        for op in ops:
            results = op(results)

        res = np.expand_dims(results['imgs'], axis=0).copy()
        return [res]


@INFERENCE.register()
class BMN_Inference_helper(Base_Inference_helper):

    def __init__(self, feat_dim, dscale, tscale, result_path):
        self.feat_dim = feat_dim
        self.dscale = dscale
        self.tscale = tscale
        self.result_path = result_path
        if not os.path.isdir(self.result_path):
            os.makedirs(self.result_path)

    def preprocess(self, input_file):
        """
        input_file: str, file path
        return: list
        """
        assert os.path.isfile(input_file) is not None, "{0} not exists".format(
            input_file)
        file_info = json.load(open(input_file))
        self.feat_path = file_info['feat_path']
        self.video_duration = file_info['duration_second']
        feat = np.load(self.feat_path).astype('float32').T
        res = np.expand_dims(feat, axis=0).copy()

        return [res]

    def postprocess(self, outputs, print_output=True):
        """
        output: list
        """
        pred_bm, pred_start, pred_end = outputs
        self._gen_props(pred_bm, pred_start[0], pred_end[0], print_output)

    def _gen_props(self, pred_bm, pred_start, pred_end, print_output):
        snippet_xmins = [1.0 / self.tscale * i for i in range(self.tscale)]
        snippet_xmaxs = [
            1.0 / self.tscale * i for i in range(1, self.tscale + 1)
        ]

        pred_bm = pred_bm[0, 0, :, :] * pred_bm[0, 1, :, :]
        start_mask = boundary_choose(pred_start)
        start_mask[0] = 1.
        end_mask = boundary_choose(pred_end)
        end_mask[-1] = 1.
        score_vector_list = []
        for idx in range(self.dscale):
            for jdx in range(self.tscale):
                start_index = jdx
                end_index = start_index + idx
                if end_index < self.tscale and start_mask[
                        start_index] == 1 and end_mask[end_index] == 1:
                    xmin = snippet_xmins[start_index]
                    xmax = snippet_xmaxs[end_index]
                    xmin_score = pred_start[start_index]
                    xmax_score = pred_end[end_index]
                    bm_score = pred_bm[idx, jdx]
                    conf_score = xmin_score * xmax_score * bm_score
                    score_vector_list.append([xmin, xmax, conf_score])

        cols = ["xmin", "xmax", "score"]
        score_vector_list = np.stack(score_vector_list)
        df = pandas.DataFrame(score_vector_list, columns=cols)

        result_dict = {}
        proposal_list = []
        df = soft_nms(df, alpha=0.4, t1=0.55, t2=0.9)
        for idx in range(min(100, len(df))):
            tmp_prop={"score":df.score.values[idx], \
                      "segment":[max(0,df.xmin.values[idx])*self.video_duration, \
                                 min(1,df.xmax.values[idx])*self.video_duration]}
            proposal_list.append(tmp_prop)

        result_dict[self.feat_path] = proposal_list

        # print top-5 predictions
        if print_output:
            print("Current video file: {0} :".format(self.feat_path))
            for pred in proposal_list[:5]:
                print(pred)

        # save result
        outfile = open(
            os.path.join(self.result_path, "bmn_results_inference.json"), "w")

        json.dump(result_dict, outfile)


@INFERENCE.register()
class TimeSformer_Inference_helper(Base_Inference_helper):

    def __init__(self,
                 num_seg=8,
                 seg_len=1,
                 short_size=224,
                 target_size=224,
                 top_k=1,
                 mean=[0.45, 0.45, 0.45],
                 std=[0.225, 0.225, 0.225]):
        self.num_seg = num_seg
        self.seg_len = seg_len
        self.short_size = short_size
        self.target_size = target_size
        self.top_k = top_k
        self.mean = mean
        self.std = std

    def preprocess(self, input_file):
        """
        input_file: str, file path
        return: list
        """
        assert os.path.isfile(input_file) is not None, "{0} not exists".format(
            input_file)
        results = {'filename': input_file}
        ops = [
            VideoDecoder(backend='pyav', mode='test', num_seg=self.num_seg),
            Sampler(self.num_seg,
                    self.seg_len,
                    valid_mode=True,
                    linspace_sample=True),
            Normalization(self.mean, self.std, tensor_shape=[1, 1, 1, 3]),
            Image2Array(data_format='cthw'),
            JitterScale(self.short_size, self.short_size),
            UniformCrop(self.target_size)
        ]
        for op in ops:
            results = op(results)

        # [N,C,Tx3,H,W]
        res = np.expand_dims(results['imgs'], axis=0).copy()
        return [res]

    def postprocess(self, output, print_output=True):
        """
        output: list
        """
        if not isinstance(self.input_file, list):
            self.input_file = [
                self.input_file,
            ]
        output = output[0]  # [B, num_cls]
        N = len(self.input_file)
        if output.shape[0] != N:
            output = output.reshape([N] + [output.shape[0] // N] +
                                    list(output.shape[1:]))  # [N, T, C]
            output = output.mean(axis=1)  # [N, C]
        for i in range(N):
            classes = np.argpartition(output[i], -self.top_k)[-self.top_k:]
            classes = classes[np.argsort(-output[i, classes])]
            scores = output[i, classes]
            if print_output:
                print("Current video file: {0}".format(self.input_file[i]))
                for j in range(self.top_k):
                    print("\ttop-{0} class: {1}".format(j + 1, classes[j]))
                    print("\ttop-{0} score: {1}".format(j + 1, scores[j]))


@INFERENCE.register()
class SlowFast_Inference_helper(Base_Inference_helper):

    def __init__(self,
                 num_frames=32,
                 sampling_rate=2,
                 target_size=256,
                 alpha=8,
                 top_k=1):
        self.num_frames = num_frames
        self.sampling_rate = sampling_rate
        self.target_size = target_size
        self.alpha = alpha
        self.top_k = top_k

    def preprocess(self, input_file):
        """
        input_file: str, file path
        return: list
        """
        assert os.path.isfile(input_file) is not None, "{0} not exists".format(
            input_file)
        results = {
            'filename': input_file,
            'temporal_sample_index': 0,
            'spatial_sample_index': 0,
            'temporal_num_clips': 1,
            'spatial_num_clips': 1
        }
        img_mean = [0.45, 0.45, 0.45]
        img_std = [0.225, 0.225, 0.225]
        ops = [
            DecodeSampler(self.num_frames, self.sampling_rate, test_mode=True),
            JitterScale(self.target_size, self.target_size),
            MultiCrop(self.target_size),
            Image2Array(transpose=False),
            Normalization(img_mean, img_std, tensor_shape=[1, 1, 1, 3]),
            PackOutput(self.alpha),
        ]
        for op in ops:
            results = op(results)

        res = []
        for item in results['imgs']:
            res.append(np.expand_dims(item, axis=0).copy())
        return res

    def postprocess(self, output, print_output=True):
        """
        output: list
        """
        if not isinstance(self.input_file, list):
            self.input_file = [
                self.input_file,
            ]
        output = output[0]  # [B, num_cls]

        N = len(self.input_file)
        if output.shape[0] != N:
            output = output.reshape([N] + [output.shape[0] // N] +
                                    list(output.shape[1:]))  # [N, T, C]
            output = output.mean(axis=1)  # [N, C]
        # output = F.softmax(paddle.to_tensor(output), axis=-1).numpy() # done in it's head
        for i in range(N):
            classes = np.argpartition(output[i], -self.top_k)[-self.top_k:]
            classes = classes[np.argsort(-output[i, classes])]
            scores = output[i, classes]
            if print_output:
                print("Current video file: {0}".format(self.input_file[i]))
                for j in range(self.top_k):
                    print("\ttop-{0} class: {1}".format(j + 1, classes[j]))
                    print("\ttop-{0} score: {1}".format(j + 1, scores[j]))


@INFERENCE.register()
class STGCN_Inference_helper(Base_Inference_helper):

    def __init__(self,
                 num_channels,
                 window_size,
                 vertex_nums,
                 person_nums,
                 top_k=1):
        self.num_channels = num_channels
        self.window_size = window_size
        self.vertex_nums = vertex_nums
        self.person_nums = person_nums
        self.top_k = top_k

    def preprocess(self, input_file):
        """
        input_file: str, file path
        return: list
        """
        assert os.path.isfile(input_file) is not None, "{0} not exists".format(
            input_file)
        data = np.load(input_file)
        results = {'data': data}
        ops = [AutoPadding(window_size=self.window_size), SkeletonNorm()]
        for op in ops:
            results = op(results)

        res = np.expand_dims(results['data'], axis=0).copy()
        return [res]


@INFERENCE.register()
class AttentionLSTM_Inference_helper(Base_Inference_helper):

    def __init__(
            self,
            num_classes,  #Optional, the number of classes to be classified.
            feature_num,
            feature_dims,
            embedding_size,
            lstm_size,
            top_k=1):
        self.num_classes = num_classes
        self.feature_num = feature_num
        self.feature_dims = feature_dims
        self.embedding_size = embedding_size
        self.lstm_size = lstm_size
        self.top_k = top_k

    def preprocess(self, input_file):
        """
        input_file: str, file path
        return: list
        """
        assert os.path.isfile(input_file) is not None, "{0} not exists".format(
            input_file)
        results = {'filename': input_file}
        ops = [FeatureDecoder(num_classes=self.num_classes, has_label=False)]
        for op in ops:
            results = op(results)

        res = []
        for modality in ['rgb', 'audio']:
            res.append(
                np.expand_dims(results[f'{modality}_data'], axis=0).copy())
            res.append(
                np.expand_dims(results[f'{modality}_len'], axis=0).copy())
            res.append(
                np.expand_dims(results[f'{modality}_mask'], axis=0).copy())
        return res


@INFERENCE.register()
class TransNetV2_Inference_helper():

    def __init__(self,
                 num_frames,
                 height,
                 width,
                 num_channels,
                 threshold=0.5,
                 output_path=None,
                 visualize=True):
        self._input_size = (height, width, num_channels)
        self.output_path = output_path
        self.len_frames = 0
        self.threshold = threshold
        self.visualize = visualize

    def input_iterator(self, frames):
        # return windows of size 100 where the first/last 25 frames are from the previous/next batch
        # the first and last window must be padded by copies of the first and last frame of the video
        no_padded_frames_start = 25
        no_padded_frames_end = 25 + 50 - (
            len(frames) % 50 if len(frames) % 50 != 0 else 50)  # 25 - 74

        start_frame = np.expand_dims(frames[0], 0)
        end_frame = np.expand_dims(frames[-1], 0)
        padded_inputs = np.concatenate([start_frame] * no_padded_frames_start +
                                       [frames] +
                                       [end_frame] * no_padded_frames_end, 0)

        ptr = 0
        while ptr + 100 <= len(padded_inputs):
            out = padded_inputs[ptr:ptr + 100]
            out = out.astype(np.float32)
            ptr += 50
            yield out[np.newaxis]

    def preprocess(self, input_file):
        """
        input_file: str, file path
        return: iterator
        """
        import ffmpeg
        assert os.path.isfile(input_file) is not None, "{0} not exists".format(
            input_file)
        self.input_file = input_file
        self.filename = os.path.splitext(os.path.split(self.input_file)[1])[0]
        video_stream, err = ffmpeg.input(
            self.input_file).output("pipe:",
                                    format="rawvideo",
                                    pix_fmt="rgb24",
                                    s="48x27").run(capture_stdout=True,
                                                   capture_stderr=True)
        self.frames = np.frombuffer(video_stream,
                                    np.uint8).reshape([-1, 27, 48, 3])
        self.len_frames = len(self.frames)

        return self.input_iterator(self.frames)

    def predictions_to_scenes(self, predictions):
        predictions = (predictions > self.threshold).astype(np.uint8)
        scenes = []
        t, t_prev, start = -1, 0, 0
        for i, t in enumerate(predictions):
            if t_prev == 1 and t == 0:
                start = i
            if t_prev == 0 and t == 1 and i != 0:
                scenes.append([start, i])
            t_prev = t
        if t == 0:
            scenes.append([start, i])

        # just fix if all predictions are 1
        if len(scenes) == 0:
            return np.array([[0, len(predictions) - 1]], dtype=np.int32)

        return np.array(scenes, dtype=np.int32)

    def visualize_predictions(self, frames, predictions):
        from PIL import Image, ImageDraw

        if isinstance(predictions, np.ndarray):
            predictions = [predictions]

        ih, iw, ic = frames.shape[1:]
        width = 25

        # pad frames so that length of the video is divisible by width
        # pad frames also by len(predictions) pixels in width in order to show predictions
        pad_with = width - len(frames) % width if len(
            frames) % width != 0 else 0
        frames = np.pad(frames, [(0, pad_with), (0, 1), (0, len(predictions)),
                                 (0, 0)])

        predictions = [np.pad(x, (0, pad_with)) for x in predictions]
        height = len(frames) // width

        img = frames.reshape([height, width, ih + 1, iw + len(predictions), ic])
        img = np.concatenate(np.split(
            np.concatenate(np.split(img, height), axis=2)[0], width),
                             axis=2)[0, :-1]

        img = Image.fromarray(img)
        draw = ImageDraw.Draw(img)

        # iterate over all frames
        for i, pred in enumerate(zip(*predictions)):
            x, y = i % width, i // width
            x, y = x * (iw + len(predictions)) + iw, y * (ih + 1) + ih - 1

            # we can visualize multiple predictions per single frame
            for j, p in enumerate(pred):
                color = [0, 0, 0]
                color[(j + 1) % 3] = 255

                value = round(p * (ih - 1))
                if value != 0:
                    draw.line((x + j, y, x + j, y - value),
                              fill=tuple(color),
                              width=1)
        return img

    def postprocess(self, outputs, print_output=True):
        """
        output: list
        """
        predictions = []
        for output in outputs:
            single_frame_logits, all_frames_logits = output
            single_frame_pred = F.sigmoid(paddle.to_tensor(single_frame_logits))
            all_frames_pred = F.sigmoid(paddle.to_tensor(all_frames_logits))
            predictions.append((single_frame_pred.numpy()[0, 25:75, 0],
                                all_frames_pred.numpy()[0, 25:75, 0]))
        single_frame_pred = np.concatenate(
            [single_ for single_, all_ in predictions])
        all_frames_pred = np.concatenate(
            [all_ for single_, all_ in predictions])
        single_frame_predictions, all_frame_predictions = single_frame_pred[:
                                                                            self
                                                                            .
                                                                            len_frames], all_frames_pred[:
                                                                                                         self
                                                                                                         .
                                                                                                         len_frames]

        scenes = self.predictions_to_scenes(single_frame_predictions)

        if print_output:
            print("Current video file: {0}".format(self.input_file))
            print("\tShot Boundarys: {0}".format(scenes))

        if self.output_path:
            if not os.path.exists(self.output_path):
                os.makedirs(self.output_path)
            predictions = np.stack(
                [single_frame_predictions, all_frame_predictions], 1)
            predictions_file = os.path.join(self.output_path,
                                            self.filename + "_predictions.txt")
            np.savetxt(predictions_file, predictions, fmt="%.6f")
            scenes_file = os.path.join(self.output_path,
                                       self.filename + "_scenes.txt")
            np.savetxt(scenes_file, scenes, fmt="%d")

            if self.visualize:
                pil_image = self.visualize_predictions(
                    self.frames,
                    predictions=(single_frame_predictions,
                                 all_frame_predictions))
                image_file = os.path.join(self.output_path,
                                          self.filename + "_vis.png")
                pil_image.save(image_file)


@INFERENCE.register()
class ADDS_Inference_helper(Base_Inference_helper):

    def __init__(self,
                 frame_idxs=[0],
                 num_scales=4,
                 side_map={
                     "2": 2,
                     "3": 3,
                     "l": 2,
                     "r": 3
                 },
                 height=256,
                 width=512,
                 full_res_shape=None,
                 num_channels=None,
                 img_ext=".png",
                 K=None):

        self.frame_idxs = frame_idxs
        self.num_scales = num_scales
        self.side_map = side_map
        self.full_res_shape = full_res_shape
        self.img_ext = img_ext
        self.height = height
        self.width = width
        self.K = K

    def preprocess(self, input_file):
        """
        input_file: str, file path
        return: list
        """
        assert os.path.isfile(input_file) is not None, "{0} not exists".format(
            input_file)
        results = {
            'filename': input_file,
            'mode': 'infer',
            'day_or_night': 'day',
        }
        ops = [
            ImageDecoder(
                backend='pil',
                dataset='kitti',
                frame_idxs=self.frame_idxs,
                num_scales=self.num_scales,
                side_map=self.side_map,
                full_res_shape=self.full_res_shape,
                img_ext=self.img_ext,
            ),
            GroupResize(
                height=self.height,
                width=self.width,
                K=self.K,
                scale=1,
                mode='infer',
            ),
            ToArray(),
        ]
        for op in ops:
            results = op(results)
        res = results['imgs'][('color', 0, 0)]
        res = np.expand_dims(res, axis=0).copy()
        return [res]

    def postprocess(self, output, print_output, save_dir='data/'):
        """
        output: list
        """
        if not isinstance(self.input_file, list):
            self.input_file = [
                self.input_file,
            ]
        print(len(output))
        N = len(self.input_file)
        for i in range(N):
            pred_depth = output[i]  # [H, W]
            if print_output:
                print("Current input image: {0}".format(self.input_file[i]))
                file_name = os.path.basename(self.input_file[i]).split('.')[0]
                save_path = os.path.join(save_dir,
                                         file_name + "_depth" + ".png")
                pred_depth_color = self._convertPNG(pred_depth)
                pred_depth_color.save(save_path)
                print(f"pred depth image saved to: {save_path}")

    def _convertPNG(self, image_numpy):
        disp_resized = cv2.resize(image_numpy, (1280, 640))
        disp_resized_np = disp_resized
        vmax = np.percentile(disp_resized_np, 95)
        normalizer = mpl.colors.Normalize(vmin=disp_resized_np.min(), vmax=vmax)
        mapper = cm.ScalarMappable(norm=normalizer, cmap='magma')
        colormapped_im = (mapper.to_rgba(disp_resized_np)[:, :, :3] *
                          255).astype(np.uint8)
        im = Image.fromarray(colormapped_im)
        return im


@INFERENCE.register()
<<<<<<< HEAD
class AVA_SlowFast_FastRCNN_Inference_helper(Base_Inference_helper):

    def __init__(self,
                 detection_model_name,
                 detection_model_weights,
                 config_file_path,
                 predict_stepsize=8,
                 output_stepsize=4,
                 output_fps=6,
                 out_filename='ava_det_demo.mp4',
                 num_frames=32,
                 alpha=4,
                 target_size=256):
        self.detection_model_name = detection_model_name
        self.detection_model_weights = detection_model_weights

        self.config = get_config(config_file_path,
                                 show=False)  #parse config file
        self.predict_stepsize = predict_stepsize
        self.output_stepsize = output_stepsize
        self.output_fps = output_fps
        self.out_filename = out_filename
        self.num_frames = num_frames
        self.alpha = alpha
        self.target_size = target_size
=======
class VideoSwin_Inference_helper(Base_Inference_helper):
    def __init__(self,
                 num_seg=4,
                 seg_len=32,
                 frame_interval=2,
                 short_size=224,
                 target_size=224,
                 top_k=1,
                 mean=[123.675, 116.28, 103.53],
                 std=[58.395, 57.12, 57.375]):

        self.num_seg = num_seg
        self.seg_len = seg_len
        self.frame_interval = frame_interval
        self.short_size = short_size
        self.target_size = target_size
        self.top_k = top_k
        self.mean = mean
        self.std = std
>>>>>>> e4c2468c

    def preprocess(self, input_file):
        """
        input_file: str, file path
<<<<<<< HEAD
        """

        frame_dir = 'tmp_frames'
        self.frame_paths, frames, FPS = frame_extraction(input_file, frame_dir)
        num_frame = len(self.frame_paths)  #视频秒数*FPS
        assert num_frame != 0

        # 帧图像高度和宽度
        h, w, _ = frames[0].shape

        # Get clip_len, frame_interval and calculate center index of each clip
        data_process_pipeline = build_pipeline(
            self.config.PIPELINE.test)  #测试时输出处理流水配置

        clip_len = self.config.PIPELINE.test.sample['clip_len']
        assert clip_len % 2 == 0, 'We would like to have an even clip_len'
        frame_interval = self.config.PIPELINE.test.sample['frame_interval']

        # 此处关键帧每秒取一个
        clip_len = self.config.PIPELINE.test.sample['clip_len']
        assert clip_len % 2 == 0, 'We would like to have an even clip_len'
        frame_interval = self.config.PIPELINE.test.sample['frame_interval']
        window_size = clip_len * frame_interval
        timestamps = np.arange(window_size // 2,
                               (num_frame + 1 - window_size // 2),
                               self.predict_stepsize)

        selected_frame_list = []
        for timestamp in timestamps:
            selected_frame_list.append(self.frame_paths[timestamp - 1])

        # Load label_map
        label_map_path = self.config.DATASET.test['label_file']
        self.categories, self.class_whitelist = read_labelmap(
            open(label_map_path))
        label_map = {}
        for item in self.categories:
            id = item['id']
            name = item['name']
            label_map[id] = name

        self.label_map = label_map

        detection_result_dir = 'tmp_detection'
        detection_model_name = self.detection_model_name
        detection_model_weights = self.detection_model_weights
        detection_txt_list = detection_inference(selected_frame_list,
                                                 detection_result_dir,
                                                 detection_model_name,
                                                 detection_model_weights)
        assert len(detection_txt_list) == len(timestamps)

        human_detections = []
        data_list = []
        person_num_list = []

        for timestamp, detection_txt_path in zip(timestamps,
                                                 detection_txt_list):
            proposals, scores = get_detection_result(
                detection_txt_path, h, w,
                (float)(self.config.DATASET.test['person_det_score_thr']))

            if proposals.shape[0] == 0:
                #person_num_list.append(0)
                human_detections.append(None)
                continue

            human_detections.append(proposals)

            result = get_timestep_result(frame_dir,
                                         timestamp,
                                         clip_len,
                                         frame_interval,
                                         FPS=FPS)
            result["proposals"] = proposals
            result["scores"] = scores

            new_result = data_process_pipeline(result)
            proposals = new_result['proposals']

            img_slow = new_result['imgs'][0]
            img_slow = img_slow[np.newaxis, :]
            img_fast = new_result['imgs'][1]
            img_fast = img_fast[np.newaxis, :]

            proposals = proposals[np.newaxis, :]

            scores = scores[np.newaxis, :]

            img_shape = np.asarray(new_result['img_shape'])
            img_shape = img_shape[np.newaxis, :]

            data = [
                paddle.to_tensor(img_slow, dtype='float32'),
                paddle.to_tensor(img_fast, dtype='float32'),
                paddle.to_tensor(proposals, dtype='float32'),
                paddle.to_tensor(img_shape, dtype='int32')
            ]

            person_num = proposals.shape[1]
            person_num_list.append(person_num)

            data_list.append(data)

        self.human_detections = human_detections
        self.person_num_list = person_num_list
        self.timestamps = timestamps
        self.frame_dir = frame_dir
        self.detection_result_dir = detection_result_dir

        return data_list

    def postprocess(self, outputs, print_output=True):
        """
        output: list
        """
        predictions = []

        assert len(self.person_num_list) == len(outputs)

        #print("***  self.human_detections",len( self.human_detections))
        #print("***  outputs",len( outputs))

        index = 0
        for t_index in range(len(self.timestamps)):
            if self.human_detections[t_index] is None:
                predictions.append(None)
                continue

            human_detection = self.human_detections[t_index]

            output = outputs[index]
            person_num = self.person_num_list[index]

            index = index + 1

            result = output

            prediction = []

            if human_detection is None:
                predictions.append(None)
                continue

            # N proposals
            for i in range(person_num):
                prediction.append([])

            # Perform action score thr
            for i in range(len(result)):  # for class
                if i + 1 not in self.class_whitelist:
                    continue
                for j in range(person_num):
                    if result[i][j, 4] > self.config.MODEL.head['action_thr']:
                        prediction[j].append(
                            (self.label_map[i + 1], result[i][j, 4]))
            predictions.append(prediction)

        results = []
        for human_detection, prediction in zip(self.human_detections,
                                               predictions):
            results.append(pack_result(human_detection, prediction))

        def dense_timestamps(timestamps, n):
            """Make it nx frames."""
            old_frame_interval = (timestamps[1] - timestamps[0])
            start = timestamps[0] - old_frame_interval / n * (n - 1) / 2
            new_frame_inds = np.arange(
                len(timestamps) * n) * old_frame_interval / n + start
            return new_frame_inds.astype(np.int)

        dense_n = int(self.predict_stepsize / self.output_stepsize)  #30
        frames = [
            cv2.imread(self.frame_paths[i - 1])
            for i in dense_timestamps(self.timestamps, dense_n)
        ]

        vis_frames = visualize(frames, results)

        try:
            import moviepy.editor as mpy
        except ImportError:
            raise ImportError('Please install moviepy to enable output file')

        vid = mpy.ImageSequenceClip([x[:, :, ::-1] for x in vis_frames],
                                    fps=self.output_fps)
        vid.write_videofile(self.out_filename)
        print("finish write !")

        # delete tmp files and dirs
        shutil.rmtree(self.frame_dir)
        shutil.rmtree(self.detection_result_dir)
=======
        return: list
        """
        self.input_file = input_file
        assert os.path.isfile(input_file) is not None, "{0} not exists".format(
            input_file)
        results = {'filename': input_file}
        ops = [
            VideoDecoder(backend='decord', mode='valid'),
            Sampler(num_seg=self.num_seg,
                    frame_interval=self.frame_interval,
                    seg_len=self.seg_len,
                    valid_mode=True,
                    use_pil=False),
            Scale(short_size=self.short_size,
                  fixed_ratio=False,
                  keep_ratio=True,
                  backend='cv2',
                  do_round=True),
            CenterCrop(target_size=224, backend='cv2'),
            Normalization(mean=self.mean,
                          std=self.std,
                          tensor_shape=[3, 1, 1, 1],
                          inplace=True),
            Image2Array(data_format='cthw')
        ]
        for op in ops:
            results = op(results)

        res = np.expand_dims(results['imgs'], axis=0).copy()
        return [res]

    def postprocess(self, output, print_output=True):
        """
        output: list
        """
        if not isinstance(self.input_file, list):
            self.input_file = [
                self.input_file,
            ]
        output = output[0]  # [B, num_cls]
        N = len(self.input_file)
        if output.shape[0] != N:
            output = output.reshape([N] + [output.shape[0] // N] +
                                    list(output.shape[1:]))  # [N, T, C]
            output = output.mean(axis=1)  # [N, C]
        for i in range(N):
            classes = np.argpartition(output[i], -self.top_k)[-self.top_k:]
            classes = classes[np.argsort(-output[i, classes])]
            scores = output[i, classes]
            if print_output:
                print("Current video file: {0}".format(self.input_file[i]))
                for j in range(self.top_k):
                    print("\ttop-{0} class: {1}".format(j + 1, classes[j]))
                    print("\ttop-{0} score: {1}".format(j + 1, scores[j]))
>>>>>>> e4c2468c
<|MERGE_RESOLUTION|>--- conflicted
+++ resolved
@@ -825,35 +825,7 @@
         im = Image.fromarray(colormapped_im)
         return im
 
-
 @INFERENCE.register()
-<<<<<<< HEAD
-class AVA_SlowFast_FastRCNN_Inference_helper(Base_Inference_helper):
-
-    def __init__(self,
-                 detection_model_name,
-                 detection_model_weights,
-                 config_file_path,
-                 predict_stepsize=8,
-                 output_stepsize=4,
-                 output_fps=6,
-                 out_filename='ava_det_demo.mp4',
-                 num_frames=32,
-                 alpha=4,
-                 target_size=256):
-        self.detection_model_name = detection_model_name
-        self.detection_model_weights = detection_model_weights
-
-        self.config = get_config(config_file_path,
-                                 show=False)  #parse config file
-        self.predict_stepsize = predict_stepsize
-        self.output_stepsize = output_stepsize
-        self.output_fps = output_fps
-        self.out_filename = out_filename
-        self.num_frames = num_frames
-        self.alpha = alpha
-        self.target_size = target_size
-=======
 class VideoSwin_Inference_helper(Base_Inference_helper):
     def __init__(self,
                  num_seg=4,
@@ -873,205 +845,10 @@
         self.top_k = top_k
         self.mean = mean
         self.std = std
->>>>>>> e4c2468c
 
     def preprocess(self, input_file):
         """
         input_file: str, file path
-<<<<<<< HEAD
-        """
-
-        frame_dir = 'tmp_frames'
-        self.frame_paths, frames, FPS = frame_extraction(input_file, frame_dir)
-        num_frame = len(self.frame_paths)  #视频秒数*FPS
-        assert num_frame != 0
-
-        # 帧图像高度和宽度
-        h, w, _ = frames[0].shape
-
-        # Get clip_len, frame_interval and calculate center index of each clip
-        data_process_pipeline = build_pipeline(
-            self.config.PIPELINE.test)  #测试时输出处理流水配置
-
-        clip_len = self.config.PIPELINE.test.sample['clip_len']
-        assert clip_len % 2 == 0, 'We would like to have an even clip_len'
-        frame_interval = self.config.PIPELINE.test.sample['frame_interval']
-
-        # 此处关键帧每秒取一个
-        clip_len = self.config.PIPELINE.test.sample['clip_len']
-        assert clip_len % 2 == 0, 'We would like to have an even clip_len'
-        frame_interval = self.config.PIPELINE.test.sample['frame_interval']
-        window_size = clip_len * frame_interval
-        timestamps = np.arange(window_size // 2,
-                               (num_frame + 1 - window_size // 2),
-                               self.predict_stepsize)
-
-        selected_frame_list = []
-        for timestamp in timestamps:
-            selected_frame_list.append(self.frame_paths[timestamp - 1])
-
-        # Load label_map
-        label_map_path = self.config.DATASET.test['label_file']
-        self.categories, self.class_whitelist = read_labelmap(
-            open(label_map_path))
-        label_map = {}
-        for item in self.categories:
-            id = item['id']
-            name = item['name']
-            label_map[id] = name
-
-        self.label_map = label_map
-
-        detection_result_dir = 'tmp_detection'
-        detection_model_name = self.detection_model_name
-        detection_model_weights = self.detection_model_weights
-        detection_txt_list = detection_inference(selected_frame_list,
-                                                 detection_result_dir,
-                                                 detection_model_name,
-                                                 detection_model_weights)
-        assert len(detection_txt_list) == len(timestamps)
-
-        human_detections = []
-        data_list = []
-        person_num_list = []
-
-        for timestamp, detection_txt_path in zip(timestamps,
-                                                 detection_txt_list):
-            proposals, scores = get_detection_result(
-                detection_txt_path, h, w,
-                (float)(self.config.DATASET.test['person_det_score_thr']))
-
-            if proposals.shape[0] == 0:
-                #person_num_list.append(0)
-                human_detections.append(None)
-                continue
-
-            human_detections.append(proposals)
-
-            result = get_timestep_result(frame_dir,
-                                         timestamp,
-                                         clip_len,
-                                         frame_interval,
-                                         FPS=FPS)
-            result["proposals"] = proposals
-            result["scores"] = scores
-
-            new_result = data_process_pipeline(result)
-            proposals = new_result['proposals']
-
-            img_slow = new_result['imgs'][0]
-            img_slow = img_slow[np.newaxis, :]
-            img_fast = new_result['imgs'][1]
-            img_fast = img_fast[np.newaxis, :]
-
-            proposals = proposals[np.newaxis, :]
-
-            scores = scores[np.newaxis, :]
-
-            img_shape = np.asarray(new_result['img_shape'])
-            img_shape = img_shape[np.newaxis, :]
-
-            data = [
-                paddle.to_tensor(img_slow, dtype='float32'),
-                paddle.to_tensor(img_fast, dtype='float32'),
-                paddle.to_tensor(proposals, dtype='float32'),
-                paddle.to_tensor(img_shape, dtype='int32')
-            ]
-
-            person_num = proposals.shape[1]
-            person_num_list.append(person_num)
-
-            data_list.append(data)
-
-        self.human_detections = human_detections
-        self.person_num_list = person_num_list
-        self.timestamps = timestamps
-        self.frame_dir = frame_dir
-        self.detection_result_dir = detection_result_dir
-
-        return data_list
-
-    def postprocess(self, outputs, print_output=True):
-        """
-        output: list
-        """
-        predictions = []
-
-        assert len(self.person_num_list) == len(outputs)
-
-        #print("***  self.human_detections",len( self.human_detections))
-        #print("***  outputs",len( outputs))
-
-        index = 0
-        for t_index in range(len(self.timestamps)):
-            if self.human_detections[t_index] is None:
-                predictions.append(None)
-                continue
-
-            human_detection = self.human_detections[t_index]
-
-            output = outputs[index]
-            person_num = self.person_num_list[index]
-
-            index = index + 1
-
-            result = output
-
-            prediction = []
-
-            if human_detection is None:
-                predictions.append(None)
-                continue
-
-            # N proposals
-            for i in range(person_num):
-                prediction.append([])
-
-            # Perform action score thr
-            for i in range(len(result)):  # for class
-                if i + 1 not in self.class_whitelist:
-                    continue
-                for j in range(person_num):
-                    if result[i][j, 4] > self.config.MODEL.head['action_thr']:
-                        prediction[j].append(
-                            (self.label_map[i + 1], result[i][j, 4]))
-            predictions.append(prediction)
-
-        results = []
-        for human_detection, prediction in zip(self.human_detections,
-                                               predictions):
-            results.append(pack_result(human_detection, prediction))
-
-        def dense_timestamps(timestamps, n):
-            """Make it nx frames."""
-            old_frame_interval = (timestamps[1] - timestamps[0])
-            start = timestamps[0] - old_frame_interval / n * (n - 1) / 2
-            new_frame_inds = np.arange(
-                len(timestamps) * n) * old_frame_interval / n + start
-            return new_frame_inds.astype(np.int)
-
-        dense_n = int(self.predict_stepsize / self.output_stepsize)  #30
-        frames = [
-            cv2.imread(self.frame_paths[i - 1])
-            for i in dense_timestamps(self.timestamps, dense_n)
-        ]
-
-        vis_frames = visualize(frames, results)
-
-        try:
-            import moviepy.editor as mpy
-        except ImportError:
-            raise ImportError('Please install moviepy to enable output file')
-
-        vid = mpy.ImageSequenceClip([x[:, :, ::-1] for x in vis_frames],
-                                    fps=self.output_fps)
-        vid.write_videofile(self.out_filename)
-        print("finish write !")
-
-        # delete tmp files and dirs
-        shutil.rmtree(self.frame_dir)
-        shutil.rmtree(self.detection_result_dir)
-=======
         return: list
         """
         self.input_file = input_file
@@ -1126,4 +903,226 @@
                 for j in range(self.top_k):
                     print("\ttop-{0} class: {1}".format(j + 1, classes[j]))
                     print("\ttop-{0} score: {1}".format(j + 1, scores[j]))
->>>>>>> e4c2468c
+
+@INFERENCE.register()
+class AVA_SlowFast_FastRCNN_Inference_helper(Base_Inference_helper):
+
+    def __init__(self,
+                 detection_model_name,
+                 detection_model_weights,
+                 config_file_path,
+                 predict_stepsize=8,
+                 output_stepsize=4,
+                 output_fps=6,
+                 out_filename='ava_det_demo.mp4',
+                 num_frames=32,
+                 alpha=4,
+                 target_size=256):
+        self.detection_model_name = detection_model_name
+        self.detection_model_weights = detection_model_weights
+
+        self.config = get_config(config_file_path,
+                                 show=False)  #parse config file
+        self.predict_stepsize = predict_stepsize
+        self.output_stepsize = output_stepsize
+        self.output_fps = output_fps
+        self.out_filename = out_filename
+        self.num_frames = num_frames
+        self.alpha = alpha
+        self.target_size = target_size
+
+    def preprocess(self, input_file):
+        """
+        input_file: str, file path
+        """
+
+        frame_dir = 'tmp_frames'
+        self.frame_paths, frames, FPS = frame_extraction(input_file, frame_dir)
+        num_frame = len(self.frame_paths)  #视频秒数*FPS
+        assert num_frame != 0
+
+        # 帧图像高度和宽度
+        h, w, _ = frames[0].shape
+
+        # Get clip_len, frame_interval and calculate center index of each clip
+        data_process_pipeline = build_pipeline(
+            self.config.PIPELINE.test)  #测试时输出处理流水配置
+
+        clip_len = self.config.PIPELINE.test.sample['clip_len']
+        assert clip_len % 2 == 0, 'We would like to have an even clip_len'
+        frame_interval = self.config.PIPELINE.test.sample['frame_interval']
+
+        # 此处关键帧每秒取一个
+        clip_len = self.config.PIPELINE.test.sample['clip_len']
+        assert clip_len % 2 == 0, 'We would like to have an even clip_len'
+        frame_interval = self.config.PIPELINE.test.sample['frame_interval']
+        window_size = clip_len * frame_interval
+        timestamps = np.arange(window_size // 2,
+                               (num_frame + 1 - window_size // 2),
+                               self.predict_stepsize)
+
+        selected_frame_list = []
+        for timestamp in timestamps:
+            selected_frame_list.append(self.frame_paths[timestamp - 1])
+
+        # Load label_map
+        label_map_path = self.config.DATASET.test['label_file']
+        self.categories, self.class_whitelist = read_labelmap(
+            open(label_map_path))
+        label_map = {}
+        for item in self.categories:
+            id = item['id']
+            name = item['name']
+            label_map[id] = name
+
+        self.label_map = label_map
+
+        detection_result_dir = 'tmp_detection'
+        detection_model_name = self.detection_model_name
+        detection_model_weights = self.detection_model_weights
+        detection_txt_list = detection_inference(selected_frame_list,
+                                                 detection_result_dir,
+                                                 detection_model_name,
+                                                 detection_model_weights)
+        assert len(detection_txt_list) == len(timestamps)
+
+        human_detections = []
+        data_list = []
+        person_num_list = []
+
+        for timestamp, detection_txt_path in zip(timestamps,
+                                                 detection_txt_list):
+            proposals, scores = get_detection_result(
+                detection_txt_path, h, w,
+                (float)(self.config.DATASET.test['person_det_score_thr']))
+
+            if proposals.shape[0] == 0:
+                #person_num_list.append(0)
+                human_detections.append(None)
+                continue
+
+            human_detections.append(proposals)
+
+            result = get_timestep_result(frame_dir,
+                                         timestamp,
+                                         clip_len,
+                                         frame_interval,
+                                         FPS=FPS)
+            result["proposals"] = proposals
+            result["scores"] = scores
+
+            new_result = data_process_pipeline(result)
+            proposals = new_result['proposals']
+
+            img_slow = new_result['imgs'][0]
+            img_slow = img_slow[np.newaxis, :]
+            img_fast = new_result['imgs'][1]
+            img_fast = img_fast[np.newaxis, :]
+
+            proposals = proposals[np.newaxis, :]
+
+            scores = scores[np.newaxis, :]
+
+            img_shape = np.asarray(new_result['img_shape'])
+            img_shape = img_shape[np.newaxis, :]
+
+            data = [
+                paddle.to_tensor(img_slow, dtype='float32'),
+                paddle.to_tensor(img_fast, dtype='float32'),
+                paddle.to_tensor(proposals, dtype='float32'),
+                paddle.to_tensor(img_shape, dtype='int32')
+            ]
+
+            person_num = proposals.shape[1]
+            person_num_list.append(person_num)
+
+            data_list.append(data)
+
+        self.human_detections = human_detections
+        self.person_num_list = person_num_list
+        self.timestamps = timestamps
+        self.frame_dir = frame_dir
+        self.detection_result_dir = detection_result_dir
+
+        return data_list
+
+    def postprocess(self, outputs, print_output=True):
+        """
+        output: list
+        """
+        predictions = []
+
+        assert len(self.person_num_list) == len(outputs)
+
+        #print("***  self.human_detections",len( self.human_detections))
+        #print("***  outputs",len( outputs))
+
+        index = 0
+        for t_index in range(len(self.timestamps)):
+            if self.human_detections[t_index] is None:
+                predictions.append(None)
+                continue
+
+            human_detection = self.human_detections[t_index]
+
+            output = outputs[index]
+            result = output #长度为类别个数，不包含背景
+
+            person_num = self.person_num_list[index]
+
+            index = index + 1
+
+            prediction = []
+
+            if human_detection is None:
+                predictions.append(None)
+                continue
+
+            # N proposals
+            for i in range(person_num):
+                prediction.append([])
+            
+            # Perform action score thr
+            for i in range(len(result)):  # for class
+                if i + 1 not in self.class_whitelist:
+                    continue
+                for j in range(person_num):
+                    if result[i][j, 4] > self.config.MODEL.head['action_thr']:
+                        prediction[j].append(
+                            (self.label_map[i + 1], result[i][j, 4])) # label_map is a dict, label index start from 1
+            predictions.append(prediction)
+
+        results = []
+        for human_detection, prediction in zip(self.human_detections,
+                                               predictions):
+            results.append(pack_result(human_detection, prediction))
+
+        def dense_timestamps(timestamps, n):
+            """Make it nx frames."""
+            old_frame_interval = (timestamps[1] - timestamps[0])
+            start = timestamps[0] - old_frame_interval / n * (n - 1) / 2
+            new_frame_inds = np.arange(
+                len(timestamps) * n) * old_frame_interval / n + start
+            return new_frame_inds.astype(np.int)
+
+        dense_n = int(self.predict_stepsize / self.output_stepsize)  #30
+        frames = [
+            cv2.imread(self.frame_paths[i - 1])
+            for i in dense_timestamps(self.timestamps, dense_n)
+        ]
+
+        vis_frames = visualize(frames, results)
+
+        try:
+            import moviepy.editor as mpy
+        except ImportError:
+            raise ImportError('Please install moviepy to enable output file')
+
+        vid = mpy.ImageSequenceClip([x[:, :, ::-1] for x in vis_frames],
+                                    fps=self.output_fps)
+        vid.write_videofile(self.out_filename)
+        print("finish write !")
+
+        # delete tmp files and dirs
+        shutil.rmtree(self.frame_dir)
+        shutil.rmtree(self.detection_result_dir)