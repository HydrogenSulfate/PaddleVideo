# Copyright (c) 2020 PaddlePaddle Authors. All Rights Reserved.
#
# Licensed under the Apache License, Version 2.0 (the "License");
# you may not use this file except in compliance with the License.
# You may obtain a copy of the License at
#
#     http://www.apache.org/licenses/LICENSE-2.0
#
# Unless required by applicable law or agreed to in writing, software
# distributed under the License is distributed on an "AS IS" BASIS,
# WITHOUT WARRANTIES OR CONDITIONS OF ANY KIND, either express or implied.
# See the License for the specific language governing permissions and
# limitations under the License.

import json
import os
import shutil
import sys
from typing import List
import pickle

import cv2
try:
    import imageio
except ImportError as e:
    print(
        f"{e}, [imageio] package and it's dependencies is required for VideoSwin."
    )
try:
    import matplotlib as mpl
    import matplotlib.cm as cm
except ImportError as e:
    print(
        f"{e}, [matplotlib] package and it's dependencies is required for ADDS."
    )
import numpy as np
import paddle
import paddle.nn.functional as F
import pandas
from PIL import Image

__dir__ = os.path.dirname(os.path.abspath(__file__))
sys.path.append(os.path.abspath(os.path.join(__dir__, '../')))
from abc import abstractmethod

from paddlevideo.loader.builder import build_pipeline
from paddlevideo.loader.pipelines import (
    AutoPadding, CenterCrop, DecodeSampler, FeatureDecoder, FrameDecoder,
    GroupResize, Image2Array, ImageDecoder, JitterScale, MultiCrop,
    Normalization, PackOutput, Sampler, SamplerPkl, Scale, SkeletonNorm,
    TenCrop, ToArray, UniformCrop, VideoDecoder, SegmentationSampler,
    SketeonCropSample, MultiCenterCrop,
    SketeonCropSample, UniformSampleFrames, PoseDecode, PoseCompact, Resize,
    CenterCrop_V2, GeneratePoseTarget, FormatShape, Collect)
from paddlevideo.metrics.ava_utils import read_labelmap
from paddlevideo.metrics.bmn_metric import boundary_choose, soft_nms
from paddlevideo.utils import Registry, build, get_config
from paddlevideo.modeling.framework.segmenters.utils import ASRFPostProcessing

from ava_predict import (detection_inference, frame_extraction,
                         get_detection_result, get_timestep_result, pack_result,
                         visualize)

INFERENCE = Registry('inference')


def decode(filepath, args):
    num_seg = args.num_seg
    seg_len = args.seg_len

    cap = cv2.VideoCapture(filepath)
    videolen = int(cap.get(cv2.CAP_PROP_FRAME_COUNT))
    sampledFrames = []
    for i in range(videolen):
        ret, frame = cap.read()
        # maybe first frame is empty
        if ret == False:
            continue
        img = frame[:, :, ::-1]
        sampledFrames.append(img)
    average_dur = int(len(sampledFrames) / num_seg)
    imgs = []
    for i in range(num_seg):
        idx = 0
        if average_dur >= seg_len:
            idx = (average_dur - 1) // 2
            idx += i * average_dur
        elif average_dur >= 1:
            idx += i * average_dur
        else:
            idx = i

        for jj in range(idx, idx + seg_len):
            imgbuf = sampledFrames[int(jj % len(sampledFrames))]
            img = Image.fromarray(imgbuf, mode='RGB')
            imgs.append(img)

    return imgs


def preprocess(img, args):
    img = {"imgs": img}
    resize_op = Scale(short_size=args.short_size)
    img = resize_op(img)
    ccrop_op = CenterCrop(target_size=args.target_size)
    img = ccrop_op(img)
    to_array = Image2Array()
    img = to_array(img)
    if args.normalize:
        img_mean = [0.485, 0.456, 0.406]
        img_std = [0.229, 0.224, 0.225]
        normalize_op = Normalization(mean=img_mean, std=img_std)
        img = normalize_op(img)
    return img['imgs']


def postprocess(output, args):
    output = output.flatten()
    output = F.softmax(paddle.to_tensor(output)).numpy()
    classes = np.argpartition(output, -args.top_k)[-args.top_k:]
    classes = classes[np.argsort(-output[classes])]
    scores = output[classes]
    return classes, scores


def build_inference_helper(cfg):
    return build(cfg, INFERENCE)


class Base_Inference_helper():
    def __init__(self,
                 num_seg=8,
                 seg_len=1,
                 short_size=256,
                 target_size=224,
                 top_k=1):
        """Base_Inference_helper

        Args:
            num_seg (int, optional): number of segmentations of an sliced input video. Defaults to 8.
            seg_len (int, optional): length of each segmentation. Defaults to 1.
            short_size (int, optional): short size of input video. Defaults to 256.
            target_size (int, optional): size of cropped video. Defaults to 224.
            top_k (int, optional): select topk result in outputs. Defaults to 1.
        """
        self.num_seg = num_seg
        self.seg_len = seg_len
        self.short_size = short_size
        self.target_size = target_size
        self.top_k = top_k

    @abstractmethod
    def preprocess(self, input_file: str):
        """preprocess abstractmethod

        Args:
            input_file (str): input file path.
        """
        pass

    def preprocess_batch(self, file_list: List[str]) -> List[np.ndarray]:
        """preprocess for file list

        Args:
            file_list (List[str]): file pathes in an list, [path1, path2, ...].

        Returns:
            List[np.ndarray]: batched inputs data, [data_batch[0], data_batch[1], ...].
        """
        batched_inputs = []
        for file in file_list:
            inputs = self.preprocess(file)
            batched_inputs.append(inputs)
        batched_inputs = [
            np.concatenate([item[i] for item in batched_inputs])
            for i in range(len(batched_inputs[0]))
        ]
        self.input_file = file_list
        return batched_inputs

    def postprocess(self, output: np.ndarray,
                    print_output: bool = True) -> None:
        """postprocess

        Args:
            output (np.ndarray): batched output scores, shape of (batch_size, class_num).
            print_output (bool, optional): whether to print result. Defaults to True.
        """
        if not isinstance(self.input_file, list):
            self.input_file = [
                self.input_file,
            ]
        output = output[0]  # [B, num_cls]
        N = len(self.input_file)
        if output.shape[0] != N:
            output = output.reshape([N] + [output.shape[0] // N] + list(
                output.shape[1:]))  # [N, T, C]
            output = output.mean(axis=1)  # [N, C]
        output = F.softmax(paddle.to_tensor(output), axis=-1).numpy()
        for i in range(N):
            classes = np.argpartition(output[i], -self.top_k)[-self.top_k:]
            classes = classes[np.argsort(-output[i, classes])]
            scores = output[i, classes]
            if print_output:
                print("Current video file: {0}".format(self.input_file[i]))
                for j in range(self.top_k):
                    print("\ttop-{0} class: {1}".format(j + 1, classes[j]))
                    print("\ttop-{0} score: {1}".format(j + 1, scores[j]))


@INFERENCE.register()
class ppTSM_Inference_helper(Base_Inference_helper):
    def __init__(self,
                 num_seg=8,
                 seg_len=1,
                 short_size=256,
                 target_size=224,
                 top_k=1):
        self.num_seg = num_seg
        self.seg_len = seg_len
        self.short_size = short_size
        self.target_size = target_size
        self.top_k = top_k

    def preprocess(self, input_file):
        """
        input_file: str, file path
        return: list
        """
        assert os.path.isfile(input_file) is not None, "{0} not exists".format(
            input_file)
        results = {'filename': input_file}
        img_mean = [0.485, 0.456, 0.406]
        img_std = [0.229, 0.224, 0.225]
        ops = [
            VideoDecoder(),
            Sampler(self.num_seg, self.seg_len, valid_mode=True),
            Scale(self.short_size),
            CenterCrop(self.target_size),
            Image2Array(),
            Normalization(img_mean, img_std)
        ]
        for op in ops:
            results = op(results)

        res = np.expand_dims(results['imgs'], axis=0).copy()
        return [res]


@INFERENCE.register()
class ppTSN_Inference_helper(Base_Inference_helper):
    def __init__(self,
                 num_seg=25,
                 seg_len=1,
                 short_size=256,
                 target_size=224,
                 top_k=1):
        self.num_seg = num_seg
        self.seg_len = seg_len
        self.short_size = short_size
        self.target_size = target_size
        self.top_k = top_k

    def preprocess(self, input_file):
        """
        input_file: str, file path
        return: list
        """
        assert os.path.isfile(input_file) is not None, "{0} not exists".format(
            input_file)
        results = {'filename': input_file}
        img_mean = [0.485, 0.456, 0.406]
        img_std = [0.229, 0.224, 0.225]
        ops = [
<<<<<<< HEAD
            VideoDecoder(),
            Sampler(
                self.num_seg, self.seg_len, valid_mode=True, select_left=True),
            Scale(
                self.short_size, fixed_ratio=True, do_round=True,
                backend='cv2'),
=======
            VideoDecoder(backend="decord"),
            Sampler(self.num_seg,
                    self.seg_len,
                    valid_mode=True,
                    select_left=True),
            Scale(self.short_size,
                  fixed_ratio=True,
                  do_round=True,
                  backend='cv2'),
>>>>>>> e93c6b64
            TenCrop(self.target_size),
            Image2Array(),
            Normalization(img_mean, img_std)
        ]
        for op in ops:
            results = op(results)

        res = np.expand_dims(results['imgs'], axis=0).copy()
        return [res]


@INFERENCE.register()
class BMN_Inference_helper(Base_Inference_helper):
    def __init__(self, feat_dim, dscale, tscale, result_path):
        self.feat_dim = feat_dim
        self.dscale = dscale
        self.tscale = tscale
        self.result_path = result_path
        if not os.path.isdir(self.result_path):
            os.makedirs(self.result_path)

    def preprocess(self, input_file):
        """
        input_file: str, file path
        return: list
        """
        assert os.path.isfile(input_file) is not None, "{0} not exists".format(
            input_file)
        file_info = json.load(open(input_file))
        self.feat_path = file_info['feat_path']
        self.video_duration = file_info['duration_second']
        feat = np.load(self.feat_path).astype('float32').T
        res = np.expand_dims(feat, axis=0).copy()

        return [res]

    def postprocess(self, outputs, print_output=True):
        """
        output: list
        """
        pred_bm, pred_start, pred_end = outputs
        self._gen_props(pred_bm, pred_start[0], pred_end[0], print_output)

    def _gen_props(self, pred_bm, pred_start, pred_end, print_output):
        snippet_xmins = [1.0 / self.tscale * i for i in range(self.tscale)]
        snippet_xmaxs = [
            1.0 / self.tscale * i for i in range(1, self.tscale + 1)
        ]

        pred_bm = pred_bm[0, 0, :, :] * pred_bm[0, 1, :, :]
        start_mask = boundary_choose(pred_start)
        start_mask[0] = 1.
        end_mask = boundary_choose(pred_end)
        end_mask[-1] = 1.
        score_vector_list = []
        for idx in range(self.dscale):
            for jdx in range(self.tscale):
                start_index = jdx
                end_index = start_index + idx
                if end_index < self.tscale and start_mask[
                        start_index] == 1 and end_mask[end_index] == 1:
                    xmin = snippet_xmins[start_index]
                    xmax = snippet_xmaxs[end_index]
                    xmin_score = pred_start[start_index]
                    xmax_score = pred_end[end_index]
                    bm_score = pred_bm[idx, jdx]
                    conf_score = xmin_score * xmax_score * bm_score
                    score_vector_list.append([xmin, xmax, conf_score])

        cols = ["xmin", "xmax", "score"]
        score_vector_list = np.stack(score_vector_list)
        df = pandas.DataFrame(score_vector_list, columns=cols)

        result_dict = {}
        proposal_list = []
        df = soft_nms(df, alpha=0.4, t1=0.55, t2=0.9)
        for idx in range(min(100, len(df))):
            tmp_prop={"score":df.score.values[idx], \
                      "segment":[max(0,df.xmin.values[idx])*self.video_duration, \
                                 min(1,df.xmax.values[idx])*self.video_duration]}
            proposal_list.append(tmp_prop)

        result_dict[self.feat_path] = proposal_list

        # print top-5 predictions
        if print_output:
            print("Current video file: {0} :".format(self.feat_path))
            for pred in proposal_list[:5]:
                print(pred)

        # save result
        outfile = open(
            os.path.join(self.result_path, "bmn_results_inference.json"), "w")

        json.dump(result_dict, outfile)

@INFERENCE.register()
class TokenShift_Inference_helper(Base_Inference_helper):

    def __init__(self,
                 num_seg=8,
                 seg_len=1,
                 short_size=256,
                 target_size=256,
                 top_k=1,
                 mean=[0.5, 0.5, 0.5],
                 std=[0.5, 0.5, 0.5]):
        self.num_seg = num_seg
        self.seg_len = seg_len
        self.short_size = short_size
        self.target_size = target_size
        self.top_k = top_k
        self.mean = mean
        self.std = std

    def preprocess(self, input_file):
        """
        input_file: str, file path
        return: list
        """
        assert os.path.isfile(input_file) is not None, "{0} not exists".format(
            input_file)
        results = {'filename': input_file}
        ops = [
            VideoDecoder(backend='pyav', mode='test', num_seg=self.num_seg),
            Sampler(self.num_seg,
                    self.seg_len,
                    valid_mode=True),
            Normalization(self.mean, self.std, tensor_shape=[1, 1, 1, 3]),
            Image2Array(data_format='cthw'),
            JitterScale(self.short_size, self.short_size),
            MultiCenterCrop(self.target_size)
        ]
        for op in ops:
            results = op(results)

        # [N,C,Tx3,H,W]
        res = np.expand_dims(results['imgs'], axis=0).copy()
        return [res]


@INFERENCE.register()
class TimeSformer_Inference_helper(Base_Inference_helper):
    def __init__(self,
                 num_seg=8,
                 seg_len=1,
                 short_size=224,
                 target_size=224,
                 top_k=1,
                 mean=[0.45, 0.45, 0.45],
                 std=[0.225, 0.225, 0.225]):
        self.num_seg = num_seg
        self.seg_len = seg_len
        self.short_size = short_size
        self.target_size = target_size
        self.top_k = top_k
        self.mean = mean
        self.std = std

    def preprocess(self, input_file):
        """
        input_file: str, file path
        return: list
        """
        assert os.path.isfile(input_file) is not None, "{0} not exists".format(
            input_file)
        results = {'filename': input_file}
        ops = [
            VideoDecoder(backend='pyav', mode='test', num_seg=self.num_seg),
            Sampler(
                self.num_seg,
                self.seg_len,
                valid_mode=True,
                linspace_sample=True),
            Normalization(self.mean, self.std, tensor_shape=[1, 1, 1, 3]),
            Image2Array(data_format='cthw'),
            JitterScale(self.short_size, self.short_size),
            UniformCrop(self.target_size)
        ]
        for op in ops:
            results = op(results)

        # [N,C,Tx3,H,W]
        res = np.expand_dims(results['imgs'], axis=0).copy()
        return [res]


@INFERENCE.register()
class VideoSwin_Inference_helper(Base_Inference_helper):
    def __init__(self,
                 num_seg=4,
                 seg_len=32,
                 frame_interval=2,
                 short_size=224,
                 target_size=224,
                 top_k=1,
                 mean=[123.675, 116.28, 103.53],
                 std=[58.395, 57.12, 57.375]):

        self.num_seg = num_seg
        self.seg_len = seg_len
        self.frame_interval = frame_interval
        self.short_size = short_size
        self.target_size = target_size
        self.top_k = top_k
        self.mean = mean
        self.std = std

    def preprocess(self, input_file):
        """
        input_file: str, file path
        return: list
        """
        self.input_file = input_file
        assert os.path.isfile(input_file) is not None, "{0} not exists".format(
            input_file)
        results = {'filename': input_file}
        ops = [
            VideoDecoder(backend='decord', mode='valid'),
            Sampler(
                num_seg=self.num_seg,
                frame_interval=self.frame_interval,
                seg_len=self.seg_len,
                valid_mode=True,
                use_pil=False),
            Scale(
                short_size=self.short_size,
                fixed_ratio=False,
                keep_ratio=True,
                backend='cv2',
                do_round=True),
            CenterCrop(target_size=224, backend='cv2'),
            Normalization(
                mean=self.mean,
                std=self.std,
                tensor_shape=[3, 1, 1, 1],
                inplace=True),
            Image2Array(data_format='cthw')
        ]
        for op in ops:
            results = op(results)

        res = np.expand_dims(results['imgs'], axis=0).copy()
        return [res]

    def postprocess(self, output, print_output=True):
        """
        output: list
        """
        if not isinstance(self.input_file, list):
            self.input_file = [
                self.input_file,
            ]
        output = output[0]  # [B, num_cls]
        N = len(self.input_file)
        if output.shape[0] != N:
            output = output.reshape([N] + [output.shape[0] // N] + list(
                output.shape[1:]))  # [N, T, C]
            output = output.mean(axis=1)  # [N, C]
        for i in range(N):
            classes = np.argpartition(output[i], -self.top_k)[-self.top_k:]
            classes = classes[np.argsort(-output[i, classes])]
            scores = output[i, classes]
            if print_output:
                print("Current video file: {0}".format(self.input_file[i]))
                for j in range(self.top_k):
                    print("\ttop-{0} class: {1}".format(j + 1, classes[j]))
                    print("\ttop-{0} score: {1}".format(j + 1, scores[j]))


@INFERENCE.register()
class VideoSwin_TableTennis_Inference_helper(Base_Inference_helper):
    def __init__(self,
                 num_seg=1,
                 seg_len=32,
                 short_size=256,
                 target_size=224,
                 top_k=1):
        self.num_seg = num_seg
        self.seg_len = seg_len
        self.short_size = short_size
        self.target_size = target_size
        self.top_k = top_k

    def preprocess(self, input_file):
        """
        input_file: str, file path
        return: list
        """
        assert os.path.isfile(input_file) is not None, "{0} not exists".format(
            input_file)
        results = {'frame_dir': input_file, 'suffix': 'img_{:05}.jpg'}
        img_mean = [123.675, 116.28, 103.53]
        img_std = [58.395, 57.12, 57.375]
        ops = [
            FrameDecoder(),
            SamplerPkl(
                num_seg=self.num_seg,
                seg_len=self.seg_len,
                backend='cv2',
                valid_mode=True),
            Scale(
                short_size=self.short_size,
                fixed_ratio=False,
                keep_ratio=True,
                backend='cv2',
                do_round=True),
            UniformCrop(target_size=self.target_size, backend='cv2'),
            Normalization(
                mean=img_mean,
                std=img_std,
                tensor_shape=[3, 1, 1, 1],
                inplace=True),
            Image2Array(data_format='cthw')
        ]
        for op in ops:
            results = op(results)

        res = np.expand_dims(results['imgs'], axis=0).copy()
        return [res]

    def add_text_to_video(
            self,
            video_path,
            output_dir="applications/TableTennis/ActionRecognition/results",
            text=None):
        os.makedirs(output_dir, exist_ok=True)
        if video_path.endswith('.pkl'):
            try:
                import cPickle as pickle
                from cStringIO import StringIO
            except ImportError:
                import pickle
                from io import BytesIO
            from PIL import Image
            data_loaded = pickle.load(open(video_path, 'rb'), encoding='bytes')
            _, _, frames = data_loaded
            frames_len = len(frames)

        else:
            videoCapture = cv2.VideoCapture()
            videoCapture.open(video_path)

            fps = videoCapture.get(cv2.CAP_PROP_FPS)
            frame_width = int(videoCapture.get(cv2.CAP_PROP_FRAME_WIDTH))
            frame_height = int(videoCapture.get(cv2.CAP_PROP_FRAME_HEIGHT))

            frames_len = videoCapture.get(cv2.CAP_PROP_FRAME_COUNT)
            print("fps=", int(fps), "frames=", int(frames_len), "scale=",
                  f"{frame_height}x{frame_width}")

        frames_rgb_list = []
        for i in range(int(frames_len)):
            if video_path.endswith('.pkl'):
                frame = np.array(
                    Image.open(BytesIO(frames[i])).convert("RGB").resize(
                        (240, 135)))[:, :, ::-1].astype('uint8')
            else:
                _, frame = videoCapture.read()
            frame = cv2.putText(frame, text, (30, 30), cv2.FONT_HERSHEY_COMPLEX,
                                1.0, (0, 0, 255), 2)
            frames_rgb_list.append(frame[:, :, ::-1])  # bgr to rgb
        if not video_path.endswith('.pkl'):
            videoCapture.release()
        cv2.destroyAllWindows()
        output_filename = os.path.basename(video_path)
        output_filename = output_filename.split('.')[0] + '.gif'
        imageio.mimsave(
            f'{output_dir}/{output_filename}',
            frames_rgb_list,
            'GIF',
            duration=0.00085)

    def postprocess(self, output, print_output=True, save_gif=True):
        """
        output: list
        """
        if not isinstance(self.input_file, list):
            self.input_file = [
                self.input_file,
            ]
        output = output[0]  # [B, num_cls]
        N = len(self.input_file)
        if output.shape[0] != N:
            output = output.reshape([N] + [output.shape[0] // N] + list(
                output.shape[1:]))  # [N, T, C]
            output = output.mean(axis=1)  # [N, C]
        for i in range(N):
            classes = np.argpartition(output[i], -self.top_k)[-self.top_k:]
            classes = classes[np.argsort(-output[i, classes])]
            scores = output[i, classes]
            if print_output:
                print("Current video file: {0}".format(self.input_file[i]))
                for j in range(self.top_k):
                    print("\ttop-{0} class: {1}".format(j + 1, classes[j]))
                    print("\ttop-{0} score: {1}".format(j + 1, scores[j]))
            if save_gif:
                self.add_text_to_video(
                    self.input_file[0],
                    text=f"{str(classes[0])} {float(scores[0]):.5f}")


@INFERENCE.register()
class SlowFast_Inference_helper(Base_Inference_helper):
    def __init__(self,
                 num_frames=32,
                 sampling_rate=2,
                 target_size=256,
                 alpha=8,
                 top_k=1):
        self.num_frames = num_frames
        self.sampling_rate = sampling_rate
        self.target_size = target_size
        self.alpha = alpha
        self.top_k = top_k

    def preprocess(self, input_file):
        """
        input_file: str, file path
        return: list
        """
        assert os.path.isfile(input_file) is not None, "{0} not exists".format(
            input_file)
        results = {
            'filename': input_file,
            'temporal_sample_index': 0,
            'spatial_sample_index': 0,
            'temporal_num_clips': 1,
            'spatial_num_clips': 1
        }
        img_mean = [0.45, 0.45, 0.45]
        img_std = [0.225, 0.225, 0.225]
        ops = [
            DecodeSampler(self.num_frames, self.sampling_rate, test_mode=True),
            JitterScale(self.target_size, self.target_size),
            MultiCrop(self.target_size),
            Image2Array(transpose=False),
            Normalization(img_mean, img_std, tensor_shape=[1, 1, 1, 3]),
            PackOutput(self.alpha),
        ]
        for op in ops:
            results = op(results)

        res = []
        for item in results['imgs']:
            res.append(np.expand_dims(item, axis=0).copy())
        return res

    def postprocess(self, output, print_output=True):
        """
        output: list
        """
        if not isinstance(self.input_file, list):
            self.input_file = [
                self.input_file,
            ]
        output = output[0]  # [B, num_cls]

        N = len(self.input_file)
        if output.shape[0] != N:
            output = output.reshape([N] + [output.shape[0] // N] + list(
                output.shape[1:]))  # [N, T, C]
            output = output.mean(axis=1)  # [N, C]
        # output = F.softmax(paddle.to_tensor(output), axis=-1).numpy() # done in it's head
        for i in range(N):
            classes = np.argpartition(output[i], -self.top_k)[-self.top_k:]
            classes = classes[np.argsort(-output[i, classes])]
            scores = output[i, classes]
            if print_output:
                print("Current video file: {0}".format(self.input_file[i]))
                for j in range(self.top_k):
                    print("\ttop-{0} class: {1}".format(j + 1, classes[j]))
                    print("\ttop-{0} score: {1}".format(j + 1, scores[j]))


@INFERENCE.register()
class STGCN_Inference_helper(Base_Inference_helper):
    def __init__(self,
                 num_channels,
                 window_size,
                 vertex_nums,
                 person_nums,
                 top_k=1):
        self.num_channels = num_channels
        self.window_size = window_size
        self.vertex_nums = vertex_nums
        self.person_nums = person_nums
        self.top_k = top_k

    def preprocess(self, input_file):
        """
        input_file: str, file path
        return: list
        """
        assert os.path.isfile(input_file) is not None, "{0} not exists".format(
            input_file)
        data = np.load(input_file)
        results = {'data': data}
        ops = [AutoPadding(window_size=self.window_size), SkeletonNorm()]
        for op in ops:
            results = op(results)

        res = np.expand_dims(results['data'], axis=0).copy()
        return [res]


@INFERENCE.register()
class CTRGCN_Inference_helper(Base_Inference_helper):
    def __init__(self,
                 num_channels=3,
                 vertex_nums=25,
                 person_nums=2,
                 window_size=64,
                 p_interval=[0.95],
                 top_k=1):
        self.window_size = window_size
        self.p_interval = p_interval
        self.num_channels = num_channels
        self.vertex_nums = vertex_nums
        self.person_nums = person_nums
        self.top_k = top_k

    def preprocess(self, input_file):
        """
        input_file: str, file path
        return: list
        """
        assert os.path.isfile(input_file) is not None, "{0} not exists".format(
            input_file)
        data = np.load(input_file)
        results = {'data': data}
        ops = [
            SketeonCropSample(
                window_size=self.window_size, p_interval=self.p_interval)
        ]
        for op in ops:
            results = op(results)

        res = np.expand_dims(results['data'], axis=0).copy()
        return [res]


@INFERENCE.register()
class AGCN2s_Inference_helper(Base_Inference_helper):
    def __init__(self,
                 window_size=300,
                 num_channels=3,
                 vertex_nums=25,
                 person_nums=2,
                 top_k=1):
        self.window_size = window_size
        self.num_channels = num_channels
        self.vertex_nums = vertex_nums
        self.person_nums = person_nums
        self.top_k = top_k

    def preprocess(self, input_file):
        """
        input_file: str, file path
        return: list
        """
        assert os.path.isfile(input_file) is not None, "{0} not exists".format(
            input_file)
        data = np.load(input_file)
        results = {'data': data}
        

        res = np.expand_dims(results['data'], axis=0).copy()
        return [res]


@INFERENCE.register()
class MSTCN_Inference_helper(Base_Inference_helper):
    def __init__(self, num_channels, actions_map_file_path, feature_path=None):
        self.num_channels = num_channels
        file_ptr = open(actions_map_file_path, 'r')
        actions = file_ptr.read().split('\n')[:-1]
        file_ptr.close()
        self.actions_dict = dict()
        for a in actions:
            self.actions_dict[a.split()[1]] = int(a.split()[0])

        self.feature_path = feature_path
        self.file_name_list = []

    def get_process_file(self, input_file_txt):
        with open(input_file_txt, 'r') as file_ptr:
            info = file_ptr.read().split('\n')[:-1]

        files = []
        for video_name in info:
            if self.feature_path is not None:
                file_name = video_name.split('.')[0] + ".npy"
                input_file = os.path.join(self.feature_path, file_name)
            else:
                input_file = video_name

            assert os.path.isfile(
                input_file) is not None, "{0} not exists".format(input_file)
            files.append(input_file)

            self.file_name_list.append(input_file.split('/')[-1].split('.')[0])
        return files

    def preprocess(self, input_file):
        """
        input_file: str, feature file list txt path
        return: list
        """
        output_list = []

        data = np.load(input_file)
        results = {'video_feat': data, 'video_gt': None}
        ops = []
        for op in ops:
            results = op(results)

        res = np.expand_dims(results['video_feat'], axis=0).copy()
        output_list.append(res)
        return output_list

    def postprocess(self, output, print_output=True):
        reslut_path = os.path.join("./inference/infer_results/")
        if not os.path.isdir(reslut_path):
            os.makedirs(reslut_path)
        output = [output]
        for outputs in output:
            output_np = outputs[0]
            recognition = []
            for i in range(output_np.shape[0]):
                recognition = np.concatenate((recognition, [
                    list(self.actions_dict.keys())[list(
                        self.actions_dict.values()).index(output_np[i])]
                ]))
            recog_content = list(recognition)
            recog_content = [line + "\n" for line in recog_content]

            filename = self.file_name_list.pop(0)

            write_path = os.path.join(reslut_path, filename + ".txt")
            f = open(write_path, "w")
            f.writelines(recog_content)
            f.close()
        print("result write in : " + write_path)


@INFERENCE.register()
class ASRF_Inference_helper(Base_Inference_helper):
    def __init__(self,
                 num_channels,
                 actions_map_file_path,
                 postprocessing_method,
                 boundary_threshold,
                 feature_path=None):
        self.num_channels = num_channels
        file_ptr = open(actions_map_file_path, 'r')
        actions = file_ptr.read().split('\n')[:-1]
        file_ptr.close()
        self.actions_dict = dict()
        for a in actions:
            self.actions_dict[a.split()[1]] = int(a.split()[0])

        self.postprocessing_method = postprocessing_method
        self.boundary_threshold = boundary_threshold
        self.feature_path = feature_path
        self.file_name_list = []

    def get_process_file(self, input_file_txt):
        with open(input_file_txt, 'r') as file_ptr:
            info = file_ptr.read().split('\n')[:-1]

        files = []
        for video_name in info:
            if self.feature_path is not None:
                file_name = video_name.split('.')[0] + ".npy"
                input_file = os.path.join(self.feature_path, file_name)
            else:
                input_file = video_name

            assert os.path.isfile(
                input_file) is not None, "{0} not exists".format(input_file)
            files.append(input_file)

            self.file_name_list.append(input_file.split('/')[-1].split('.')[0])
        return files

    def preprocess(self, input_file):
        """
        input_file: str, feature file list txt path
        return: list
        """

        output_list = []

        data = np.load(input_file)
        results = {'video_feat': data, 'video_gt': None}
        ops = []
        for op in ops:
            results = op(results)

        res = np.expand_dims(results['video_feat'], axis=0).copy()
        output_list.append(res)
        return output_list

    def postprocess(self, output, print_output=True):
        reslut_path = os.path.join("./inference/infer_results/")
        if not os.path.isdir(reslut_path):
            os.makedirs(reslut_path)
        output = [output]
        for outputs in output:
            outputs_cls_np = outputs[0]
            outputs_boundary_np = outputs[1]

            output_np = ASRFPostProcessing(
                outputs_cls_np,
                outputs_boundary_np,
                self.postprocessing_method,
                boundary_threshold=self.boundary_threshold).numpy()[0, :]

            recognition = []
            for i in range(output_np.shape[0]):
                recognition = np.concatenate((recognition, [
                    list(self.actions_dict.keys())[list(
                        self.actions_dict.values()).index(output_np[i])]
                ]))
            recog_content = list(recognition)
            recog_content = [line + "\n" for line in recog_content]

            filename = self.file_name_list.pop(0)

            write_path = os.path.join(reslut_path, filename + ".txt")
            f = open(write_path, "w")
            f.writelines(recog_content)
            f.close()
        print("result write in : " + write_path)


@INFERENCE.register()
class AttentionLSTM_Inference_helper(Base_Inference_helper):
    def __init__(
            self,
            num_classes,  #Optional, the number of classes to be classified.
            feature_num,
            feature_dims,
            embedding_size,
            lstm_size,
            top_k=1):
        self.num_classes = num_classes
        self.feature_num = feature_num
        self.feature_dims = feature_dims
        self.embedding_size = embedding_size
        self.lstm_size = lstm_size
        self.top_k = top_k

    def preprocess(self, input_file):
        """
        input_file: str, file path
        return: list
        """
        assert os.path.isfile(input_file) is not None, "{0} not exists".format(
            input_file)
        results = {'filename': input_file}
        ops = [FeatureDecoder(num_classes=self.num_classes, has_label=False)]
        for op in ops:
            results = op(results)

        res = []
        for modality in ['rgb', 'audio']:
            res.append(
                np.expand_dims(results[f'{modality}_data'], axis=0).copy())
            res.append(
                np.expand_dims(results[f'{modality}_len'], axis=0).copy())
            res.append(
                np.expand_dims(results[f'{modality}_mask'], axis=0).copy())
        return res


@INFERENCE.register()
class TransNetV2_Inference_helper():
    def __init__(self,
                 num_frames,
                 height,
                 width,
                 num_channels,
                 threshold=0.5,
                 output_path=None,
                 visualize=True):
        self._input_size = (height, width, num_channels)
        self.output_path = output_path
        self.len_frames = 0
        self.threshold = threshold
        self.visualize = visualize

    def input_iterator(self, frames):
        # return windows of size 100 where the first/last 25 frames are from the previous/next batch
        # the first and last window must be padded by copies of the first and last frame of the video
        no_padded_frames_start = 25
        no_padded_frames_end = 25 + 50 - (
            len(frames) % 50 if len(frames) % 50 != 0 else 50)  # 25 - 74

        start_frame = np.expand_dims(frames[0], 0)
        end_frame = np.expand_dims(frames[-1], 0)
        padded_inputs = np.concatenate(
            [start_frame] * no_padded_frames_start + [frames] +
            [end_frame] * no_padded_frames_end, 0)

        ptr = 0
        while ptr + 100 <= len(padded_inputs):
            out = padded_inputs[ptr:ptr + 100]
            out = out.astype(np.float32)
            ptr += 50
            yield out[np.newaxis]

    def preprocess(self, input_file):
        """
        input_file: str, file path
        return: iterator
        """
        try:
            import ffmpeg
        except ImportError as e:
            print(
                f"{e}, [ffmpeg-python] package and it's dependencies is required for TransNetV2."
            )
        assert os.path.isfile(input_file) is not None, "{0} not exists".format(
            input_file)
        self.input_file = input_file
        self.filename = os.path.splitext(os.path.split(self.input_file)[1])[0]
        video_stream, err = ffmpeg.input(self.input_file).output(
            "pipe:", format="rawvideo", pix_fmt="rgb24", s="48x27").run(
                capture_stdout=True, capture_stderr=True)
        self.frames = np.frombuffer(video_stream,
                                    np.uint8).reshape([-1, 27, 48, 3])
        self.len_frames = len(self.frames)

        return self.input_iterator(self.frames)

    def predictions_to_scenes(self, predictions):
        predictions = (predictions > self.threshold).astype(np.uint8)
        scenes = []
        t, t_prev, start = -1, 0, 0
        for i, t in enumerate(predictions):
            if t_prev == 1 and t == 0:
                start = i
            if t_prev == 0 and t == 1 and i != 0:
                scenes.append([start, i])
            t_prev = t
        if t == 0:
            scenes.append([start, i])

        # just fix if all predictions are 1
        if len(scenes) == 0:
            return np.array([[0, len(predictions) - 1]], dtype=np.int32)

        return np.array(scenes, dtype=np.int32)

    def visualize_predictions(self, frames, predictions):
        from PIL import Image, ImageDraw

        if isinstance(predictions, np.ndarray):
            predictions = [predictions]

        ih, iw, ic = frames.shape[1:]
        width = 25

        # pad frames so that length of the video is divisible by width
        # pad frames also by len(predictions) pixels in width in order to show predictions
        pad_with = width - len(frames) % width if len(
            frames) % width != 0 else 0
        frames = np.pad(frames, [(0, pad_with), (0, 1), (0, len(predictions)),
                                 (0, 0)])

        predictions = [np.pad(x, (0, pad_with)) for x in predictions]
        height = len(frames) // width

        img = frames.reshape([height, width, ih + 1, iw + len(predictions), ic])
        img = np.concatenate(
            np.split(np.concatenate(np.split(img, height), axis=2)[0], width),
            axis=2)[0, :-1]

        img = Image.fromarray(img)
        draw = ImageDraw.Draw(img)

        # iterate over all frames
        for i, pred in enumerate(zip(*predictions)):
            x, y = i % width, i // width
            x, y = x * (iw + len(predictions)) + iw, y * (ih + 1) + ih - 1

            # we can visualize multiple predictions per single frame
            for j, p in enumerate(pred):
                color = [0, 0, 0]
                color[(j + 1) % 3] = 255

                value = round(p * (ih - 1))
                if value != 0:
                    draw.line((x + j, y, x + j, y - value),
                              fill=tuple(color),
                              width=1)
        return img

    def postprocess(self, outputs, print_output=True):
        """
        output: list
        """
        predictions = []
        for output in outputs:
            single_frame_logits, all_frames_logits = output
            single_frame_pred = F.sigmoid(paddle.to_tensor(single_frame_logits))
            all_frames_pred = F.sigmoid(paddle.to_tensor(all_frames_logits))
            predictions.append((single_frame_pred.numpy()[0, 25:75, 0],
                                all_frames_pred.numpy()[0, 25:75, 0]))
        single_frame_pred = np.concatenate(
            [single_ for single_, all_ in predictions])
        all_frames_pred = np.concatenate(
            [all_ for single_, all_ in predictions])
        single_frame_predictions, all_frame_predictions = single_frame_pred[:
                                                                            self
                                                                            .
                                                                            len_frames], all_frames_pred[:
                                                                                                         self
                                                                                                         .
                                                                                                         len_frames]

        scenes = self.predictions_to_scenes(single_frame_predictions)

        if print_output:
            print("Current video file: {0}".format(self.input_file))
            print("\tShot Boundarys: {0}".format(scenes))

        if self.output_path:
            if not os.path.exists(self.output_path):
                os.makedirs(self.output_path)
            predictions = np.stack(
                [single_frame_predictions, all_frame_predictions], 1)
            predictions_file = os.path.join(self.output_path,
                                            self.filename + "_predictions.txt")
            np.savetxt(predictions_file, predictions, fmt="%.6f")
            scenes_file = os.path.join(self.output_path,
                                       self.filename + "_scenes.txt")
            np.savetxt(scenes_file, scenes, fmt="%d")

            if self.visualize:
                pil_image = self.visualize_predictions(
                    self.frames,
                    predictions=(single_frame_predictions,
                                 all_frame_predictions))
                image_file = os.path.join(self.output_path,
                                          self.filename + "_vis.png")
                pil_image.save(image_file)


@INFERENCE.register()
class ADDS_Inference_helper(Base_Inference_helper):
    def __init__(self,
                 frame_idxs=[0],
                 num_scales=4,
                 side_map={
                     "2": 2,
                     "3": 3,
                     "l": 2,
                     "r": 3
                 },
                 height=256,
                 width=512,
                 full_res_shape=None,
                 num_channels=None,
                 img_ext=".png",
                 K=None):

        self.frame_idxs = frame_idxs
        self.num_scales = num_scales
        self.side_map = side_map
        self.full_res_shape = full_res_shape
        self.img_ext = img_ext
        self.height = height
        self.width = width
        self.K = K

    def preprocess(self, input_file):
        """
        input_file: str, file path
        return: list
        """
        assert os.path.isfile(input_file) is not None, "{0} not exists".format(
            input_file)
        results = {
            'filename': input_file,
            'mode': 'infer',
            'day_or_night': 'day',
        }
        ops = [
            ImageDecoder(
                backend='pil',
                dataset='kitti',
                frame_idxs=self.frame_idxs,
                num_scales=self.num_scales,
                side_map=self.side_map,
                full_res_shape=self.full_res_shape,
                img_ext=self.img_ext,
            ),
            GroupResize(
                height=self.height,
                width=self.width,
                K=self.K,
                scale=1,
                mode='infer',
            ),
            ToArray(),
        ]
        for op in ops:
            results = op(results)
        res = results['imgs'][('color', 0, 0)]
        res = np.expand_dims(res, axis=0).copy()
        return [res]

    def postprocess(self, output, print_output, save_dir='data/'):
        """
        output: list
        """
        if not isinstance(self.input_file, list):
            self.input_file = [
                self.input_file,
            ]
        print(len(output))
        N = len(self.input_file)
        for i in range(N):
            pred_depth = output[i]  # [H, W]
            if print_output:
                print("Current input image: {0}".format(self.input_file[i]))
                file_name = os.path.basename(self.input_file[i]).split('.')[0]
                save_path = os.path.join(save_dir,
                                         file_name + "_depth" + ".png")
                pred_depth_color = self._convertPNG(pred_depth)
                pred_depth_color.save(save_path)
                print(f"pred depth image saved to: {save_path}")

    def _convertPNG(self, image_numpy):
        disp_resized = cv2.resize(image_numpy, (1280, 640))
        disp_resized_np = disp_resized
        vmax = np.percentile(disp_resized_np, 95)
        normalizer = mpl.colors.Normalize(vmin=disp_resized_np.min(), vmax=vmax)
        mapper = cm.ScalarMappable(norm=normalizer, cmap='magma')
        colormapped_im = (
            mapper.to_rgba(disp_resized_np)[:, :, :3] * 255).astype(np.uint8)
        im = Image.fromarray(colormapped_im)
        return im


@INFERENCE.register()
class AVA_SlowFast_FastRCNN_Inference_helper(Base_Inference_helper):
    def __init__(self,
                 detection_model_name,
                 detection_model_weights,
                 config_file_path,
                 predict_stepsize=8,
                 output_stepsize=4,
                 output_fps=6,
                 out_filename='ava_det_demo.mp4',
                 num_frames=32,
                 alpha=4,
                 target_size=256):
        self.detection_model_name = detection_model_name
        self.detection_model_weights = detection_model_weights

        self.config = get_config(
            config_file_path, show=False)  #parse config file
        self.predict_stepsize = predict_stepsize
        self.output_stepsize = output_stepsize
        self.output_fps = output_fps
        self.out_filename = out_filename
        self.num_frames = num_frames
        self.alpha = alpha
        self.target_size = target_size

    def preprocess(self, input_file):
        """
        input_file: str, file path
        """

        frame_dir = 'tmp_frames'
        self.frame_paths, frames, FPS = frame_extraction(input_file, frame_dir)
        num_frame = len(self.frame_paths)  #视频秒数*FPS
        assert num_frame != 0

        # 帧图像高度和宽度
        h, w, _ = frames[0].shape

        # Get clip_len, frame_interval and calculate center index of each clip
        data_process_pipeline = build_pipeline(
            self.config.PIPELINE.test)  #测试时输出处理流水配置

        clip_len = self.config.PIPELINE.test.sample['clip_len']
        assert clip_len % 2 == 0, 'We would like to have an even clip_len'
        frame_interval = self.config.PIPELINE.test.sample['frame_interval']

        # 此处关键帧每秒取一个
        clip_len = self.config.PIPELINE.test.sample['clip_len']
        assert clip_len % 2 == 0, 'We would like to have an even clip_len'
        frame_interval = self.config.PIPELINE.test.sample['frame_interval']
        window_size = clip_len * frame_interval
        timestamps = np.arange(window_size // 2,
                               (num_frame + 1 - window_size // 2),
                               self.predict_stepsize)

        selected_frame_list = []
        for timestamp in timestamps:
            selected_frame_list.append(self.frame_paths[timestamp - 1])

        # Load label_map
        label_map_path = self.config.DATASET.test['label_file']
        self.categories, self.class_whitelist = read_labelmap(
            open(label_map_path))
        label_map = {}
        for item in self.categories:
            id = item['id']
            name = item['name']
            label_map[id] = name

        self.label_map = label_map

        detection_result_dir = 'tmp_detection'
        detection_model_name = self.detection_model_name
        detection_model_weights = self.detection_model_weights
        detection_txt_list = detection_inference(
            selected_frame_list, detection_result_dir, detection_model_name,
            detection_model_weights)
        assert len(detection_txt_list) == len(timestamps)

        human_detections = []
        data_list = []
        person_num_list = []

        for timestamp, detection_txt_path in zip(timestamps,
                                                 detection_txt_list):
            proposals, scores = get_detection_result(
                detection_txt_path, h, w, (float)(
                    self.config.DATASET.test['person_det_score_thr']))

            if proposals.shape[0] == 0:
                #person_num_list.append(0)
                human_detections.append(None)
                continue

            human_detections.append(proposals)

            result = get_timestep_result(
                frame_dir, timestamp, clip_len, frame_interval, FPS=FPS)
            result["proposals"] = proposals
            result["scores"] = scores

            new_result = data_process_pipeline(result)
            proposals = new_result['proposals']

            img_slow = new_result['imgs'][0]
            img_slow = img_slow[np.newaxis, :]
            img_fast = new_result['imgs'][1]
            img_fast = img_fast[np.newaxis, :]

            proposals = proposals[np.newaxis, :]

            scores = scores[np.newaxis, :]

            img_shape = np.asarray(new_result['img_shape'])
            img_shape = img_shape[np.newaxis, :]

            data = [
                paddle.to_tensor(img_slow, dtype='float32'),
                paddle.to_tensor(img_fast, dtype='float32'),
                paddle.to_tensor(proposals, dtype='float32'),
                paddle.to_tensor(img_shape, dtype='int32')
            ]

            person_num = proposals.shape[1]
            person_num_list.append(person_num)

            data_list.append(data)

        self.human_detections = human_detections
        self.person_num_list = person_num_list
        self.timestamps = timestamps
        self.frame_dir = frame_dir
        self.detection_result_dir = detection_result_dir

        return data_list

    def postprocess(self, outputs, print_output=True):
        """
        output: list
        """
        predictions = []

        assert len(self.person_num_list) == len(outputs)

        #print("***  self.human_detections",len( self.human_detections))
        #print("***  outputs",len( outputs))

        index = 0
        for t_index in range(len(self.timestamps)):
            if self.human_detections[t_index] is None:
                predictions.append(None)
                continue

            human_detection = self.human_detections[t_index]

            output = outputs[index]
            result = output  #长度为类别个数，不包含背景

            person_num = self.person_num_list[index]

            index = index + 1

            prediction = []

            if human_detection is None:
                predictions.append(None)
                continue

            # N proposals
            for i in range(person_num):
                prediction.append([])

            # Perform action score thr
            for i in range(len(result)):  # for class
                if i + 1 not in self.class_whitelist:
                    continue
                for j in range(person_num):
                    if result[i][j, 4] > self.config.MODEL.head['action_thr']:
                        prediction[j].append(
                            (self.label_map[i + 1], result[i][j, 4]
                             ))  # label_map is a dict, label index start from 1
            predictions.append(prediction)

        results = []
        for human_detection, prediction in zip(self.human_detections,
                                               predictions):
            results.append(pack_result(human_detection, prediction))

        def dense_timestamps(timestamps, n):
            """Make it nx frames."""
            old_frame_interval = (timestamps[1] - timestamps[0])
            start = timestamps[0] - old_frame_interval / n * (n - 1) / 2
            new_frame_inds = np.arange(
                len(timestamps) * n) * old_frame_interval / n + start
            return new_frame_inds.astype(np.int)

        dense_n = int(self.predict_stepsize / self.output_stepsize)  #30
        frames = [
            cv2.imread(self.frame_paths[i - 1])
            for i in dense_timestamps(self.timestamps, dense_n)
        ]

        vis_frames = visualize(frames, results)

        try:
            import moviepy.editor as mpy
        except ImportError:
            raise ImportError('Please install moviepy to enable output file')

        vid = mpy.ImageSequenceClip([x[:, :, ::-1] for x in vis_frames],
                                    fps=self.output_fps)
        vid.write_videofile(self.out_filename)
        print("finish write !")

        # delete tmp files and dirs
        shutil.rmtree(self.frame_dir)
        shutil.rmtree(self.detection_result_dir)


@INFERENCE.register()
class PoseC3D_Inference_helper(Base_Inference_helper):
    def __init__(self, top_k=1):
        self.top_k = top_k

    def preprocess(self, input_file):
        """
        input_file: str, file path
        return: list
        """
        assert os.path.isfile(input_file) is not None, "{0} not exists".format(
            input_file)
        with open(input_file, 'rb') as f:
            data = pickle.load(f)
        self.input_file = input_file

        left_kp = [1, 3, 5, 7, 9, 11, 13, 15]
        right_kp = [2, 4, 6, 8, 10, 12, 14, 16]
        ops = [
            UniformSampleFrames(clip_len=48, num_clips=10, test_mode=True),
            PoseDecode(),
            PoseCompact(hw_ratio=1., allow_imgpad=True),
            Resize(scale=(-1, 56)),
            CenterCrop_V2(crop_size=56),
            GeneratePoseTarget(
                sigma=0.6,
                use_score=True,
                with_kp=True,
                with_limb=False,
                double=True,
                left_kp=left_kp,
                right_kp=right_kp),
            FormatShape(input_format='NCTHW'),
            Collect(keys=['imgs', 'label'], meta_keys=[])
        ]

        for op in ops:
            results = op(data)
        results = [results[0][np.newaxis, :, :, :, :, :]]
        self.num_segs = results[0].shape[1]
        return results

    def postprocess(self, outputs, print_output=True):
        batch_size = outputs[0].shape[0]
        cls_score = outputs[0].reshape(
            [batch_size // self.num_segs, self.num_segs, outputs[0].shape[-1]])
        output = F.softmax(
            paddle.to_tensor(cls_score), axis=2).mean(axis=1).numpy()
        N = len(self.input_file)
        for i in range(N):
            classes = np.argpartition(output[i], -self.top_k)[-self.top_k:]
            classes = classes[np.argsort(-output[i, classes])]
            scores = output[i, classes]
            if print_output:
                print("Current video file: {0}".format(self.input_file[i]))
                for j in range(self.top_k):
                    print("\ttop-{0} class: {1}".format(j + 1, classes[j]))
                    print("\ttop-{0} score: {1}".format(j + 1, scores[j]))<|MERGE_RESOLUTION|>--- conflicted
+++ resolved
@@ -49,9 +49,9 @@
     GroupResize, Image2Array, ImageDecoder, JitterScale, MultiCrop,
     Normalization, PackOutput, Sampler, SamplerPkl, Scale, SkeletonNorm,
     TenCrop, ToArray, UniformCrop, VideoDecoder, SegmentationSampler,
-    SketeonCropSample, MultiCenterCrop,
-    SketeonCropSample, UniformSampleFrames, PoseDecode, PoseCompact, Resize,
-    CenterCrop_V2, GeneratePoseTarget, FormatShape, Collect)
+    SketeonCropSample, MultiCenterCrop, SketeonCropSample, UniformSampleFrames,
+    PoseDecode, PoseCompact, Resize, CenterCrop_V2, GeneratePoseTarget,
+    FormatShape, Collect)
 from paddlevideo.metrics.ava_utils import read_labelmap
 from paddlevideo.metrics.bmn_metric import boundary_choose, soft_nms
 from paddlevideo.utils import Registry, build, get_config
@@ -128,6 +128,7 @@
 
 
 class Base_Inference_helper():
+
     def __init__(self,
                  num_seg=8,
                  seg_len=1,
@@ -178,7 +179,8 @@
         self.input_file = file_list
         return batched_inputs
 
-    def postprocess(self, output: np.ndarray,
+    def postprocess(self,
+                    output: np.ndarray,
                     print_output: bool = True) -> None:
         """postprocess
 
@@ -193,8 +195,8 @@
         output = output[0]  # [B, num_cls]
         N = len(self.input_file)
         if output.shape[0] != N:
-            output = output.reshape([N] + [output.shape[0] // N] + list(
-                output.shape[1:]))  # [N, T, C]
+            output = output.reshape([N] + [output.shape[0] // N] +
+                                    list(output.shape[1:]))  # [N, T, C]
             output = output.mean(axis=1)  # [N, C]
         output = F.softmax(paddle.to_tensor(output), axis=-1).numpy()
         for i in range(N):
@@ -210,6 +212,7 @@
 
 @INFERENCE.register()
 class ppTSM_Inference_helper(Base_Inference_helper):
+
     def __init__(self,
                  num_seg=8,
                  seg_len=1,
@@ -249,6 +252,7 @@
 
 @INFERENCE.register()
 class ppTSN_Inference_helper(Base_Inference_helper):
+
     def __init__(self,
                  num_seg=25,
                  seg_len=1,
@@ -272,14 +276,6 @@
         img_mean = [0.485, 0.456, 0.406]
         img_std = [0.229, 0.224, 0.225]
         ops = [
-<<<<<<< HEAD
-            VideoDecoder(),
-            Sampler(
-                self.num_seg, self.seg_len, valid_mode=True, select_left=True),
-            Scale(
-                self.short_size, fixed_ratio=True, do_round=True,
-                backend='cv2'),
-=======
             VideoDecoder(backend="decord"),
             Sampler(self.num_seg,
                     self.seg_len,
@@ -289,7 +285,6 @@
                   fixed_ratio=True,
                   do_round=True,
                   backend='cv2'),
->>>>>>> e93c6b64
             TenCrop(self.target_size),
             Image2Array(),
             Normalization(img_mean, img_std)
@@ -303,6 +298,7 @@
 
 @INFERENCE.register()
 class BMN_Inference_helper(Base_Inference_helper):
+
     def __init__(self, feat_dim, dscale, tscale, result_path):
         self.feat_dim = feat_dim
         self.dscale = dscale
@@ -386,6 +382,7 @@
 
         json.dump(result_dict, outfile)
 
+
 @INFERENCE.register()
 class TokenShift_Inference_helper(Base_Inference_helper):
 
@@ -415,9 +412,7 @@
         results = {'filename': input_file}
         ops = [
             VideoDecoder(backend='pyav', mode='test', num_seg=self.num_seg),
-            Sampler(self.num_seg,
-                    self.seg_len,
-                    valid_mode=True),
+            Sampler(self.num_seg, self.seg_len, valid_mode=True),
             Normalization(self.mean, self.std, tensor_shape=[1, 1, 1, 3]),
             Image2Array(data_format='cthw'),
             JitterScale(self.short_size, self.short_size),
@@ -433,6 +428,7 @@
 
 @INFERENCE.register()
 class TimeSformer_Inference_helper(Base_Inference_helper):
+
     def __init__(self,
                  num_seg=8,
                  seg_len=1,
@@ -459,11 +455,10 @@
         results = {'filename': input_file}
         ops = [
             VideoDecoder(backend='pyav', mode='test', num_seg=self.num_seg),
-            Sampler(
-                self.num_seg,
-                self.seg_len,
-                valid_mode=True,
-                linspace_sample=True),
+            Sampler(self.num_seg,
+                    self.seg_len,
+                    valid_mode=True,
+                    linspace_sample=True),
             Normalization(self.mean, self.std, tensor_shape=[1, 1, 1, 3]),
             Image2Array(data_format='cthw'),
             JitterScale(self.short_size, self.short_size),
@@ -479,6 +474,7 @@
 
 @INFERENCE.register()
 class VideoSwin_Inference_helper(Base_Inference_helper):
+
     def __init__(self,
                  num_seg=4,
                  seg_len=32,
@@ -509,24 +505,21 @@
         results = {'filename': input_file}
         ops = [
             VideoDecoder(backend='decord', mode='valid'),
-            Sampler(
-                num_seg=self.num_seg,
-                frame_interval=self.frame_interval,
-                seg_len=self.seg_len,
-                valid_mode=True,
-                use_pil=False),
-            Scale(
-                short_size=self.short_size,
-                fixed_ratio=False,
-                keep_ratio=True,
-                backend='cv2',
-                do_round=True),
+            Sampler(num_seg=self.num_seg,
+                    frame_interval=self.frame_interval,
+                    seg_len=self.seg_len,
+                    valid_mode=True,
+                    use_pil=False),
+            Scale(short_size=self.short_size,
+                  fixed_ratio=False,
+                  keep_ratio=True,
+                  backend='cv2',
+                  do_round=True),
             CenterCrop(target_size=224, backend='cv2'),
-            Normalization(
-                mean=self.mean,
-                std=self.std,
-                tensor_shape=[3, 1, 1, 1],
-                inplace=True),
+            Normalization(mean=self.mean,
+                          std=self.std,
+                          tensor_shape=[3, 1, 1, 1],
+                          inplace=True),
             Image2Array(data_format='cthw')
         ]
         for op in ops:
@@ -546,8 +539,8 @@
         output = output[0]  # [B, num_cls]
         N = len(self.input_file)
         if output.shape[0] != N:
-            output = output.reshape([N] + [output.shape[0] // N] + list(
-                output.shape[1:]))  # [N, T, C]
+            output = output.reshape([N] + [output.shape[0] // N] +
+                                    list(output.shape[1:]))  # [N, T, C]
             output = output.mean(axis=1)  # [N, C]
         for i in range(N):
             classes = np.argpartition(output[i], -self.top_k)[-self.top_k:]
@@ -562,6 +555,7 @@
 
 @INFERENCE.register()
 class VideoSwin_TableTennis_Inference_helper(Base_Inference_helper):
+
     def __init__(self,
                  num_seg=1,
                  seg_len=32,
@@ -586,23 +580,20 @@
         img_std = [58.395, 57.12, 57.375]
         ops = [
             FrameDecoder(),
-            SamplerPkl(
-                num_seg=self.num_seg,
-                seg_len=self.seg_len,
-                backend='cv2',
-                valid_mode=True),
-            Scale(
-                short_size=self.short_size,
-                fixed_ratio=False,
-                keep_ratio=True,
-                backend='cv2',
-                do_round=True),
+            SamplerPkl(num_seg=self.num_seg,
+                       seg_len=self.seg_len,
+                       backend='cv2',
+                       valid_mode=True),
+            Scale(short_size=self.short_size,
+                  fixed_ratio=False,
+                  keep_ratio=True,
+                  backend='cv2',
+                  do_round=True),
             UniformCrop(target_size=self.target_size, backend='cv2'),
-            Normalization(
-                mean=img_mean,
-                std=img_std,
-                tensor_shape=[3, 1, 1, 1],
-                inplace=True),
+            Normalization(mean=img_mean,
+                          std=img_std,
+                          tensor_shape=[3, 1, 1, 1],
+                          inplace=True),
             Image2Array(data_format='cthw')
         ]
         for op in ops:
@@ -657,11 +648,10 @@
         cv2.destroyAllWindows()
         output_filename = os.path.basename(video_path)
         output_filename = output_filename.split('.')[0] + '.gif'
-        imageio.mimsave(
-            f'{output_dir}/{output_filename}',
-            frames_rgb_list,
-            'GIF',
-            duration=0.00085)
+        imageio.mimsave(f'{output_dir}/{output_filename}',
+                        frames_rgb_list,
+                        'GIF',
+                        duration=0.00085)
 
     def postprocess(self, output, print_output=True, save_gif=True):
         """
@@ -674,8 +664,8 @@
         output = output[0]  # [B, num_cls]
         N = len(self.input_file)
         if output.shape[0] != N:
-            output = output.reshape([N] + [output.shape[0] // N] + list(
-                output.shape[1:]))  # [N, T, C]
+            output = output.reshape([N] + [output.shape[0] // N] +
+                                    list(output.shape[1:]))  # [N, T, C]
             output = output.mean(axis=1)  # [N, C]
         for i in range(N):
             classes = np.argpartition(output[i], -self.top_k)[-self.top_k:]
@@ -694,6 +684,7 @@
 
 @INFERENCE.register()
 class SlowFast_Inference_helper(Base_Inference_helper):
+
     def __init__(self,
                  num_frames=32,
                  sampling_rate=2,
@@ -750,8 +741,8 @@
 
         N = len(self.input_file)
         if output.shape[0] != N:
-            output = output.reshape([N] + [output.shape[0] // N] + list(
-                output.shape[1:]))  # [N, T, C]
+            output = output.reshape([N] + [output.shape[0] // N] +
+                                    list(output.shape[1:]))  # [N, T, C]
             output = output.mean(axis=1)  # [N, C]
         # output = F.softmax(paddle.to_tensor(output), axis=-1).numpy() # done in it's head
         for i in range(N):
@@ -767,6 +758,7 @@
 
 @INFERENCE.register()
 class STGCN_Inference_helper(Base_Inference_helper):
+
     def __init__(self,
                  num_channels,
                  window_size,
@@ -798,6 +790,7 @@
 
 @INFERENCE.register()
 class CTRGCN_Inference_helper(Base_Inference_helper):
+
     def __init__(self,
                  num_channels=3,
                  vertex_nums=25,
@@ -822,8 +815,8 @@
         data = np.load(input_file)
         results = {'data': data}
         ops = [
-            SketeonCropSample(
-                window_size=self.window_size, p_interval=self.p_interval)
+            SketeonCropSample(window_size=self.window_size,
+                              p_interval=self.p_interval)
         ]
         for op in ops:
             results = op(results)
@@ -834,6 +827,7 @@
 
 @INFERENCE.register()
 class AGCN2s_Inference_helper(Base_Inference_helper):
+
     def __init__(self,
                  window_size=300,
                  num_channels=3,
@@ -855,7 +849,6 @@
             input_file)
         data = np.load(input_file)
         results = {'data': data}
-        
 
         res = np.expand_dims(results['data'], axis=0).copy()
         return [res]
@@ -863,6 +856,7 @@
 
 @INFERENCE.register()
 class MSTCN_Inference_helper(Base_Inference_helper):
+
     def __init__(self, num_channels, actions_map_file_path, feature_path=None):
         self.num_channels = num_channels
         file_ptr = open(actions_map_file_path, 'r')
@@ -938,6 +932,7 @@
 
 @INFERENCE.register()
 class ASRF_Inference_helper(Base_Inference_helper):
+
     def __init__(self,
                  num_channels,
                  actions_map_file_path,
@@ -1029,6 +1024,7 @@
 
 @INFERENCE.register()
 class AttentionLSTM_Inference_helper(Base_Inference_helper):
+
     def __init__(
             self,
             num_classes,  #Optional, the number of classes to be classified.
@@ -1069,6 +1065,7 @@
 
 @INFERENCE.register()
 class TransNetV2_Inference_helper():
+
     def __init__(self,
                  num_frames,
                  height,
@@ -1092,9 +1089,9 @@
 
         start_frame = np.expand_dims(frames[0], 0)
         end_frame = np.expand_dims(frames[-1], 0)
-        padded_inputs = np.concatenate(
-            [start_frame] * no_padded_frames_start + [frames] +
-            [end_frame] * no_padded_frames_end, 0)
+        padded_inputs = np.concatenate([start_frame] * no_padded_frames_start +
+                                       [frames] +
+                                       [end_frame] * no_padded_frames_end, 0)
 
         ptr = 0
         while ptr + 100 <= len(padded_inputs):
@@ -1118,9 +1115,12 @@
             input_file)
         self.input_file = input_file
         self.filename = os.path.splitext(os.path.split(self.input_file)[1])[0]
-        video_stream, err = ffmpeg.input(self.input_file).output(
-            "pipe:", format="rawvideo", pix_fmt="rgb24", s="48x27").run(
-                capture_stdout=True, capture_stderr=True)
+        video_stream, err = ffmpeg.input(
+            self.input_file).output("pipe:",
+                                    format="rawvideo",
+                                    pix_fmt="rgb24",
+                                    s="48x27").run(capture_stdout=True,
+                                                   capture_stderr=True)
         self.frames = np.frombuffer(video_stream,
                                     np.uint8).reshape([-1, 27, 48, 3])
         self.len_frames = len(self.frames)
@@ -1166,9 +1166,9 @@
         height = len(frames) // width
 
         img = frames.reshape([height, width, ih + 1, iw + len(predictions), ic])
-        img = np.concatenate(
-            np.split(np.concatenate(np.split(img, height), axis=2)[0], width),
-            axis=2)[0, :-1]
+        img = np.concatenate(np.split(
+            np.concatenate(np.split(img, height), axis=2)[0], width),
+                             axis=2)[0, :-1]
 
         img = Image.fromarray(img)
         draw = ImageDraw.Draw(img)
@@ -1243,6 +1243,7 @@
 
 @INFERENCE.register()
 class ADDS_Inference_helper(Base_Inference_helper):
+
     def __init__(self,
                  frame_idxs=[0],
                  num_scales=4,
@@ -1332,14 +1333,15 @@
         vmax = np.percentile(disp_resized_np, 95)
         normalizer = mpl.colors.Normalize(vmin=disp_resized_np.min(), vmax=vmax)
         mapper = cm.ScalarMappable(norm=normalizer, cmap='magma')
-        colormapped_im = (
-            mapper.to_rgba(disp_resized_np)[:, :, :3] * 255).astype(np.uint8)
+        colormapped_im = (mapper.to_rgba(disp_resized_np)[:, :, :3] *
+                          255).astype(np.uint8)
         im = Image.fromarray(colormapped_im)
         return im
 
 
 @INFERENCE.register()
 class AVA_SlowFast_FastRCNN_Inference_helper(Base_Inference_helper):
+
     def __init__(self,
                  detection_model_name,
                  detection_model_weights,
@@ -1354,8 +1356,8 @@
         self.detection_model_name = detection_model_name
         self.detection_model_weights = detection_model_weights
 
-        self.config = get_config(
-            config_file_path, show=False)  #parse config file
+        self.config = get_config(config_file_path,
+                                 show=False)  #parse config file
         self.predict_stepsize = predict_stepsize
         self.output_stepsize = output_stepsize
         self.output_fps = output_fps
@@ -1413,9 +1415,10 @@
         detection_result_dir = 'tmp_detection'
         detection_model_name = self.detection_model_name
         detection_model_weights = self.detection_model_weights
-        detection_txt_list = detection_inference(
-            selected_frame_list, detection_result_dir, detection_model_name,
-            detection_model_weights)
+        detection_txt_list = detection_inference(selected_frame_list,
+                                                 detection_result_dir,
+                                                 detection_model_name,
+                                                 detection_model_weights)
         assert len(detection_txt_list) == len(timestamps)
 
         human_detections = []
@@ -1425,8 +1428,8 @@
         for timestamp, detection_txt_path in zip(timestamps,
                                                  detection_txt_list):
             proposals, scores = get_detection_result(
-                detection_txt_path, h, w, (float)(
-                    self.config.DATASET.test['person_det_score_thr']))
+                detection_txt_path, h, w,
+                (float)(self.config.DATASET.test['person_det_score_thr']))
 
             if proposals.shape[0] == 0:
                 #person_num_list.append(0)
@@ -1435,8 +1438,11 @@
 
             human_detections.append(proposals)
 
-            result = get_timestep_result(
-                frame_dir, timestamp, clip_len, frame_interval, FPS=FPS)
+            result = get_timestep_result(frame_dir,
+                                         timestamp,
+                                         clip_len,
+                                         frame_interval,
+                                         FPS=FPS)
             result["proposals"] = proposals
             result["scores"] = scores
 
@@ -1560,6 +1566,7 @@
 
 @INFERENCE.register()
 class PoseC3D_Inference_helper(Base_Inference_helper):
+
     def __init__(self, top_k=1):
         self.top_k = top_k
 
@@ -1582,14 +1589,13 @@
             PoseCompact(hw_ratio=1., allow_imgpad=True),
             Resize(scale=(-1, 56)),
             CenterCrop_V2(crop_size=56),
-            GeneratePoseTarget(
-                sigma=0.6,
-                use_score=True,
-                with_kp=True,
-                with_limb=False,
-                double=True,
-                left_kp=left_kp,
-                right_kp=right_kp),
+            GeneratePoseTarget(sigma=0.6,
+                               use_score=True,
+                               with_kp=True,
+                               with_limb=False,
+                               double=True,
+                               left_kp=left_kp,
+                               right_kp=right_kp),
             FormatShape(input_format='NCTHW'),
             Collect(keys=['imgs', 'label'], meta_keys=[])
         ]
@@ -1604,8 +1610,8 @@
         batch_size = outputs[0].shape[0]
         cls_score = outputs[0].reshape(
             [batch_size // self.num_segs, self.num_segs, outputs[0].shape[-1]])
-        output = F.softmax(
-            paddle.to_tensor(cls_score), axis=2).mean(axis=1).numpy()
+        output = F.softmax(paddle.to_tensor(cls_score),
+                           axis=2).mean(axis=1).numpy()
         N = len(self.input_file)
         for i in range(N):
             classes = np.argpartition(output[i], -self.top_k)[-self.top_k:]
