# Copyright (c) 2020 PaddlePaddle Authors. All Rights Reserved.
#
# Licensed under the Apache License, Version 2.0 (the "License");
# you may not use this file except in compliance with the License.
# You may obtain a copy of the License at
#
#     http://www.apache.org/licenses/LICENSE-2.0
#
# Unless required by applicable law or agreed to in writing, software
# distributed under the License is distributed on an "AS IS" BASIS,
# WITHOUT WARRANTIES OR CONDITIONS OF ANY KIND, either express or implied.
# See the License for the specific language governing permissions and
# limitations under the License.

import json
import os
import shutil
import sys
from typing import List
import pickle

import cv2
try:
    import imageio
except ImportError as e:
    print(
        f"{e}, [imageio] package and it's dependencies is required for VideoSwin."
    )
try:
    import matplotlib as mpl
    import matplotlib.cm as cm
except ImportError as e:
    print(
        f"{e}, [matplotlib] package and it's dependencies is required for ADDS."
    )
import numpy as np
import paddle
import paddle.nn.functional as F
import pandas
from PIL import Image

__dir__ = os.path.dirname(os.path.abspath(__file__))
sys.path.append(os.path.abspath(os.path.join(__dir__, '../')))
from abc import abstractmethod

from paddlevideo.loader.builder import build_pipeline
from paddlevideo.loader.pipelines import (
    AutoPadding, CenterCrop, DecodeSampler, FeatureDecoder, FrameDecoder,
    GroupResize, Image2Array, ImageDecoder, JitterScale, MultiCrop,
    Normalization, PackOutput, Sampler, SamplerPkl, Scale, SkeletonNorm,
    TenCrop, ToArray, UniformCrop, VideoDecoder, SegmentationSampler,
<<<<<<< HEAD
    SketeonCropSample, UniformSampleFrames, PoseDecode, PoseCompact, Resize,
    CenterCrop_V2, GeneratePoseTarget, FormatShape, Collect)
=======
    SketeonCropSample, MultiCenterCrop)
>>>>>>> 9b3fd0c3
from paddlevideo.metrics.ava_utils import read_labelmap
from paddlevideo.metrics.bmn_metric import boundary_choose, soft_nms
from paddlevideo.utils import Registry, build, get_config
from paddlevideo.modeling.framework.segmenters.utils import ASRFPostProcessing

from ava_predict import (detection_inference, frame_extraction,
                         get_detection_result, get_timestep_result, pack_result,
                         visualize)

INFERENCE = Registry('inference')


def decode(filepath, args):
    num_seg = args.num_seg
    seg_len = args.seg_len

    cap = cv2.VideoCapture(filepath)
    videolen = int(cap.get(cv2.CAP_PROP_FRAME_COUNT))
    sampledFrames = []
    for i in range(videolen):
        ret, frame = cap.read()
        # maybe first frame is empty
        if ret == False:
            continue
        img = frame[:, :, ::-1]
        sampledFrames.append(img)
    average_dur = int(len(sampledFrames) / num_seg)
    imgs = []
    for i in range(num_seg):
        idx = 0
        if average_dur >= seg_len:
            idx = (average_dur - 1) // 2
            idx += i * average_dur
        elif average_dur >= 1:
            idx += i * average_dur
        else:
            idx = i

        for jj in range(idx, idx + seg_len):
            imgbuf = sampledFrames[int(jj % len(sampledFrames))]
            img = Image.fromarray(imgbuf, mode='RGB')
            imgs.append(img)

    return imgs


def preprocess(img, args):
    img = {"imgs": img}
    resize_op = Scale(short_size=args.short_size)
    img = resize_op(img)
    ccrop_op = CenterCrop(target_size=args.target_size)
    img = ccrop_op(img)
    to_array = Image2Array()
    img = to_array(img)
    if args.normalize:
        img_mean = [0.485, 0.456, 0.406]
        img_std = [0.229, 0.224, 0.225]
        normalize_op = Normalization(mean=img_mean, std=img_std)
        img = normalize_op(img)
    return img['imgs']


def postprocess(output, args):
    output = output.flatten()
    output = F.softmax(paddle.to_tensor(output)).numpy()
    classes = np.argpartition(output, -args.top_k)[-args.top_k:]
    classes = classes[np.argsort(-output[classes])]
    scores = output[classes]
    return classes, scores


def build_inference_helper(cfg):
    return build(cfg, INFERENCE)


class Base_Inference_helper():
    def __init__(self,
                 num_seg=8,
                 seg_len=1,
                 short_size=256,
                 target_size=224,
                 top_k=1):
        """Base_Inference_helper

        Args:
            num_seg (int, optional): number of segmentations of an sliced input video. Defaults to 8.
            seg_len (int, optional): length of each segmentation. Defaults to 1.
            short_size (int, optional): short size of input video. Defaults to 256.
            target_size (int, optional): size of cropped video. Defaults to 224.
            top_k (int, optional): select topk result in outputs. Defaults to 1.
        """
        self.num_seg = num_seg
        self.seg_len = seg_len
        self.short_size = short_size
        self.target_size = target_size
        self.top_k = top_k

    @abstractmethod
    def preprocess(self, input_file: str):
        """preprocess abstractmethod

        Args:
            input_file (str): input file path.
        """
        pass

    def preprocess_batch(self, file_list: List[str]) -> List[np.ndarray]:
        """preprocess for file list

        Args:
            file_list (List[str]): file pathes in an list, [path1, path2, ...].

        Returns:
            List[np.ndarray]: batched inputs data, [data_batch[0], data_batch[1], ...].
        """
        batched_inputs = []
        for file in file_list:
            inputs = self.preprocess(file)
            batched_inputs.append(inputs)
        batched_inputs = [
            np.concatenate([item[i] for item in batched_inputs])
            for i in range(len(batched_inputs[0]))
        ]
        self.input_file = file_list
        return batched_inputs

    def postprocess(self, output: np.ndarray,
                    print_output: bool = True) -> None:
        """postprocess

        Args:
            output (np.ndarray): batched output scores, shape of (batch_size, class_num).
            print_output (bool, optional): whether to print result. Defaults to True.
        """
        if not isinstance(self.input_file, list):
            self.input_file = [
                self.input_file,
            ]
        output = output[0]  # [B, num_cls]
        N = len(self.input_file)
        if output.shape[0] != N:
            output = output.reshape([N] + [output.shape[0] // N] + list(
                output.shape[1:]))  # [N, T, C]
            output = output.mean(axis=1)  # [N, C]
        output = F.softmax(paddle.to_tensor(output), axis=-1).numpy()
        for i in range(N):
            classes = np.argpartition(output[i], -self.top_k)[-self.top_k:]
            classes = classes[np.argsort(-output[i, classes])]
            scores = output[i, classes]
            if print_output:
                print("Current video file: {0}".format(self.input_file[i]))
                for j in range(self.top_k):
                    print("\ttop-{0} class: {1}".format(j + 1, classes[j]))
                    print("\ttop-{0} score: {1}".format(j + 1, scores[j]))


@INFERENCE.register()
class ppTSM_Inference_helper(Base_Inference_helper):
    def __init__(self,
                 num_seg=8,
                 seg_len=1,
                 short_size=256,
                 target_size=224,
                 top_k=1):
        self.num_seg = num_seg
        self.seg_len = seg_len
        self.short_size = short_size
        self.target_size = target_size
        self.top_k = top_k

    def preprocess(self, input_file):
        """
        input_file: str, file path
        return: list
        """
        assert os.path.isfile(input_file) is not None, "{0} not exists".format(
            input_file)
        results = {'filename': input_file}
        img_mean = [0.485, 0.456, 0.406]
        img_std = [0.229, 0.224, 0.225]
        ops = [
            VideoDecoder(),
            Sampler(self.num_seg, self.seg_len, valid_mode=True),
            Scale(self.short_size),
            CenterCrop(self.target_size),
            Image2Array(),
            Normalization(img_mean, img_std)
        ]
        for op in ops:
            results = op(results)

        res = np.expand_dims(results['imgs'], axis=0).copy()
        return [res]


@INFERENCE.register()
class ppTSN_Inference_helper(Base_Inference_helper):
    def __init__(self,
                 num_seg=25,
                 seg_len=1,
                 short_size=256,
                 target_size=224,
                 top_k=1):
        self.num_seg = num_seg
        self.seg_len = seg_len
        self.short_size = short_size
        self.target_size = target_size
        self.top_k = top_k

    def preprocess(self, input_file):
        """
        input_file: str, file path
        return: list
        """
        assert os.path.isfile(input_file) is not None, "{0} not exists".format(
            input_file)
        results = {'filename': input_file}
        img_mean = [0.485, 0.456, 0.406]
        img_std = [0.229, 0.224, 0.225]
        ops = [
            VideoDecoder(),
            Sampler(
                self.num_seg, self.seg_len, valid_mode=True, select_left=True),
            Scale(
                self.short_size, fixed_ratio=True, do_round=True,
                backend='cv2'),
            TenCrop(self.target_size),
            Image2Array(),
            Normalization(img_mean, img_std)
        ]
        for op in ops:
            results = op(results)

        res = np.expand_dims(results['imgs'], axis=0).copy()
        return [res]


@INFERENCE.register()
class BMN_Inference_helper(Base_Inference_helper):
    def __init__(self, feat_dim, dscale, tscale, result_path):
        self.feat_dim = feat_dim
        self.dscale = dscale
        self.tscale = tscale
        self.result_path = result_path
        if not os.path.isdir(self.result_path):
            os.makedirs(self.result_path)

    def preprocess(self, input_file):
        """
        input_file: str, file path
        return: list
        """
        assert os.path.isfile(input_file) is not None, "{0} not exists".format(
            input_file)
        file_info = json.load(open(input_file))
        self.feat_path = file_info['feat_path']
        self.video_duration = file_info['duration_second']
        feat = np.load(self.feat_path).astype('float32').T
        res = np.expand_dims(feat, axis=0).copy()

        return [res]

    def postprocess(self, outputs, print_output=True):
        """
        output: list
        """
        pred_bm, pred_start, pred_end = outputs
        self._gen_props(pred_bm, pred_start[0], pred_end[0], print_output)

    def _gen_props(self, pred_bm, pred_start, pred_end, print_output):
        snippet_xmins = [1.0 / self.tscale * i for i in range(self.tscale)]
        snippet_xmaxs = [
            1.0 / self.tscale * i for i in range(1, self.tscale + 1)
        ]

        pred_bm = pred_bm[0, 0, :, :] * pred_bm[0, 1, :, :]
        start_mask = boundary_choose(pred_start)
        start_mask[0] = 1.
        end_mask = boundary_choose(pred_end)
        end_mask[-1] = 1.
        score_vector_list = []
        for idx in range(self.dscale):
            for jdx in range(self.tscale):
                start_index = jdx
                end_index = start_index + idx
                if end_index < self.tscale and start_mask[
                        start_index] == 1 and end_mask[end_index] == 1:
                    xmin = snippet_xmins[start_index]
                    xmax = snippet_xmaxs[end_index]
                    xmin_score = pred_start[start_index]
                    xmax_score = pred_end[end_index]
                    bm_score = pred_bm[idx, jdx]
                    conf_score = xmin_score * xmax_score * bm_score
                    score_vector_list.append([xmin, xmax, conf_score])

        cols = ["xmin", "xmax", "score"]
        score_vector_list = np.stack(score_vector_list)
        df = pandas.DataFrame(score_vector_list, columns=cols)

        result_dict = {}
        proposal_list = []
        df = soft_nms(df, alpha=0.4, t1=0.55, t2=0.9)
        for idx in range(min(100, len(df))):
            tmp_prop={"score":df.score.values[idx], \
                      "segment":[max(0,df.xmin.values[idx])*self.video_duration, \
                                 min(1,df.xmax.values[idx])*self.video_duration]}
            proposal_list.append(tmp_prop)

        result_dict[self.feat_path] = proposal_list

        # print top-5 predictions
        if print_output:
            print("Current video file: {0} :".format(self.feat_path))
            for pred in proposal_list[:5]:
                print(pred)

        # save result
        outfile = open(
            os.path.join(self.result_path, "bmn_results_inference.json"), "w")

        json.dump(result_dict, outfile)

@INFERENCE.register()
class TokenShift_Inference_helper(Base_Inference_helper):

    def __init__(self,
                 num_seg=8,
                 seg_len=1,
                 short_size=256,
                 target_size=256,
                 top_k=1,
                 mean=[0.5, 0.5, 0.5],
                 std=[0.5, 0.5, 0.5]):
        self.num_seg = num_seg
        self.seg_len = seg_len
        self.short_size = short_size
        self.target_size = target_size
        self.top_k = top_k
        self.mean = mean
        self.std = std

    def preprocess(self, input_file):
        """
        input_file: str, file path
        return: list
        """
        assert os.path.isfile(input_file) is not None, "{0} not exists".format(
            input_file)
        results = {'filename': input_file}
        ops = [
            VideoDecoder(backend='pyav', mode='test', num_seg=self.num_seg),
            Sampler(self.num_seg,
                    self.seg_len,
                    valid_mode=True),
            Normalization(self.mean, self.std, tensor_shape=[1, 1, 1, 3]),
            Image2Array(data_format='cthw'),
            JitterScale(self.short_size, self.short_size),
            MultiCenterCrop(self.target_size)
        ]
        for op in ops:
            results = op(results)

        # [N,C,Tx3,H,W]
        res = np.expand_dims(results['imgs'], axis=0).copy()
        return [res]


@INFERENCE.register()
class TimeSformer_Inference_helper(Base_Inference_helper):
    def __init__(self,
                 num_seg=8,
                 seg_len=1,
                 short_size=224,
                 target_size=224,
                 top_k=1,
                 mean=[0.45, 0.45, 0.45],
                 std=[0.225, 0.225, 0.225]):
        self.num_seg = num_seg
        self.seg_len = seg_len
        self.short_size = short_size
        self.target_size = target_size
        self.top_k = top_k
        self.mean = mean
        self.std = std

    def preprocess(self, input_file):
        """
        input_file: str, file path
        return: list
        """
        assert os.path.isfile(input_file) is not None, "{0} not exists".format(
            input_file)
        results = {'filename': input_file}
        ops = [
            VideoDecoder(backend='pyav', mode='test', num_seg=self.num_seg),
            Sampler(
                self.num_seg,
                self.seg_len,
                valid_mode=True,
                linspace_sample=True),
            Normalization(self.mean, self.std, tensor_shape=[1, 1, 1, 3]),
            Image2Array(data_format='cthw'),
            JitterScale(self.short_size, self.short_size),
            UniformCrop(self.target_size)
        ]
        for op in ops:
            results = op(results)

        # [N,C,Tx3,H,W]
        res = np.expand_dims(results['imgs'], axis=0).copy()
        return [res]


@INFERENCE.register()
class VideoSwin_Inference_helper(Base_Inference_helper):
    def __init__(self,
                 num_seg=4,
                 seg_len=32,
                 frame_interval=2,
                 short_size=224,
                 target_size=224,
                 top_k=1,
                 mean=[123.675, 116.28, 103.53],
                 std=[58.395, 57.12, 57.375]):

        self.num_seg = num_seg
        self.seg_len = seg_len
        self.frame_interval = frame_interval
        self.short_size = short_size
        self.target_size = target_size
        self.top_k = top_k
        self.mean = mean
        self.std = std

    def preprocess(self, input_file):
        """
        input_file: str, file path
        return: list
        """
        self.input_file = input_file
        assert os.path.isfile(input_file) is not None, "{0} not exists".format(
            input_file)
        results = {'filename': input_file}
        ops = [
            VideoDecoder(backend='decord', mode='valid'),
            Sampler(
                num_seg=self.num_seg,
                frame_interval=self.frame_interval,
                seg_len=self.seg_len,
                valid_mode=True,
                use_pil=False),
            Scale(
                short_size=self.short_size,
                fixed_ratio=False,
                keep_ratio=True,
                backend='cv2',
                do_round=True),
            CenterCrop(target_size=224, backend='cv2'),
            Normalization(
                mean=self.mean,
                std=self.std,
                tensor_shape=[3, 1, 1, 1],
                inplace=True),
            Image2Array(data_format='cthw')
        ]
        for op in ops:
            results = op(results)

        res = np.expand_dims(results['imgs'], axis=0).copy()
        return [res]

    def postprocess(self, output, print_output=True):
        """
        output: list
        """
        if not isinstance(self.input_file, list):
            self.input_file = [
                self.input_file,
            ]
        output = output[0]  # [B, num_cls]
        N = len(self.input_file)
        if output.shape[0] != N:
            output = output.reshape([N] + [output.shape[0] // N] + list(
                output.shape[1:]))  # [N, T, C]
            output = output.mean(axis=1)  # [N, C]
        for i in range(N):
            classes = np.argpartition(output[i], -self.top_k)[-self.top_k:]
            classes = classes[np.argsort(-output[i, classes])]
            scores = output[i, classes]
            if print_output:
                print("Current video file: {0}".format(self.input_file[i]))
                for j in range(self.top_k):
                    print("\ttop-{0} class: {1}".format(j + 1, classes[j]))
                    print("\ttop-{0} score: {1}".format(j + 1, scores[j]))


@INFERENCE.register()
class VideoSwin_TableTennis_Inference_helper(Base_Inference_helper):
    def __init__(self,
                 num_seg=1,
                 seg_len=32,
                 short_size=256,
                 target_size=224,
                 top_k=1):
        self.num_seg = num_seg
        self.seg_len = seg_len
        self.short_size = short_size
        self.target_size = target_size
        self.top_k = top_k

    def preprocess(self, input_file):
        """
        input_file: str, file path
        return: list
        """
        assert os.path.isfile(input_file) is not None, "{0} not exists".format(
            input_file)
        results = {'frame_dir': input_file, 'suffix': 'img_{:05}.jpg'}
        img_mean = [123.675, 116.28, 103.53]
        img_std = [58.395, 57.12, 57.375]
        ops = [
            FrameDecoder(),
            SamplerPkl(
                num_seg=self.num_seg,
                seg_len=self.seg_len,
                backend='cv2',
                valid_mode=True),
            Scale(
                short_size=self.short_size,
                fixed_ratio=False,
                keep_ratio=True,
                backend='cv2',
                do_round=True),
            UniformCrop(target_size=self.target_size, backend='cv2'),
            Normalization(
                mean=img_mean,
                std=img_std,
                tensor_shape=[3, 1, 1, 1],
                inplace=True),
            Image2Array(data_format='cthw')
        ]
        for op in ops:
            results = op(results)

        res = np.expand_dims(results['imgs'], axis=0).copy()
        return [res]

    def add_text_to_video(
            self,
            video_path,
            output_dir="applications/TableTennis/ActionRecognition/results",
            text=None):
        os.makedirs(output_dir, exist_ok=True)
        if video_path.endswith('.pkl'):
            try:
                import cPickle as pickle
                from cStringIO import StringIO
            except ImportError:
                import pickle
                from io import BytesIO
            from PIL import Image
            data_loaded = pickle.load(open(video_path, 'rb'), encoding='bytes')
            _, _, frames = data_loaded
            frames_len = len(frames)

        else:
            videoCapture = cv2.VideoCapture()
            videoCapture.open(video_path)

            fps = videoCapture.get(cv2.CAP_PROP_FPS)
            frame_width = int(videoCapture.get(cv2.CAP_PROP_FRAME_WIDTH))
            frame_height = int(videoCapture.get(cv2.CAP_PROP_FRAME_HEIGHT))

            frames_len = videoCapture.get(cv2.CAP_PROP_FRAME_COUNT)
            print("fps=", int(fps), "frames=", int(frames_len), "scale=",
                  f"{frame_height}x{frame_width}")

        frames_rgb_list = []
        for i in range(int(frames_len)):
            if video_path.endswith('.pkl'):
                frame = np.array(
                    Image.open(BytesIO(frames[i])).convert("RGB").resize(
                        (240, 135)))[:, :, ::-1].astype('uint8')
            else:
                _, frame = videoCapture.read()
            frame = cv2.putText(frame, text, (30, 30), cv2.FONT_HERSHEY_COMPLEX,
                                1.0, (0, 0, 255), 2)
            frames_rgb_list.append(frame[:, :, ::-1])  # bgr to rgb
        if not video_path.endswith('.pkl'):
            videoCapture.release()
        cv2.destroyAllWindows()
        output_filename = os.path.basename(video_path)
        output_filename = output_filename.split('.')[0] + '.gif'
        imageio.mimsave(
            f'{output_dir}/{output_filename}',
            frames_rgb_list,
            'GIF',
            duration=0.00085)

    def postprocess(self, output, print_output=True, save_gif=True):
        """
        output: list
        """
        if not isinstance(self.input_file, list):
            self.input_file = [
                self.input_file,
            ]
        output = output[0]  # [B, num_cls]
        N = len(self.input_file)
        if output.shape[0] != N:
            output = output.reshape([N] + [output.shape[0] // N] + list(
                output.shape[1:]))  # [N, T, C]
            output = output.mean(axis=1)  # [N, C]
        for i in range(N):
            classes = np.argpartition(output[i], -self.top_k)[-self.top_k:]
            classes = classes[np.argsort(-output[i, classes])]
            scores = output[i, classes]
            if print_output:
                print("Current video file: {0}".format(self.input_file[i]))
                for j in range(self.top_k):
                    print("\ttop-{0} class: {1}".format(j + 1, classes[j]))
                    print("\ttop-{0} score: {1}".format(j + 1, scores[j]))
            if save_gif:
                self.add_text_to_video(
                    self.input_file[0],
                    text=f"{str(classes[0])} {float(scores[0]):.5f}")


@INFERENCE.register()
class SlowFast_Inference_helper(Base_Inference_helper):
    def __init__(self,
                 num_frames=32,
                 sampling_rate=2,
                 target_size=256,
                 alpha=8,
                 top_k=1):
        self.num_frames = num_frames
        self.sampling_rate = sampling_rate
        self.target_size = target_size
        self.alpha = alpha
        self.top_k = top_k

    def preprocess(self, input_file):
        """
        input_file: str, file path
        return: list
        """
        assert os.path.isfile(input_file) is not None, "{0} not exists".format(
            input_file)
        results = {
            'filename': input_file,
            'temporal_sample_index': 0,
            'spatial_sample_index': 0,
            'temporal_num_clips': 1,
            'spatial_num_clips': 1
        }
        img_mean = [0.45, 0.45, 0.45]
        img_std = [0.225, 0.225, 0.225]
        ops = [
            DecodeSampler(self.num_frames, self.sampling_rate, test_mode=True),
            JitterScale(self.target_size, self.target_size),
            MultiCrop(self.target_size),
            Image2Array(transpose=False),
            Normalization(img_mean, img_std, tensor_shape=[1, 1, 1, 3]),
            PackOutput(self.alpha),
        ]
        for op in ops:
            results = op(results)

        res = []
        for item in results['imgs']:
            res.append(np.expand_dims(item, axis=0).copy())
        return res

    def postprocess(self, output, print_output=True):
        """
        output: list
        """
        if not isinstance(self.input_file, list):
            self.input_file = [
                self.input_file,
            ]
        output = output[0]  # [B, num_cls]

        N = len(self.input_file)
        if output.shape[0] != N:
            output = output.reshape([N] + [output.shape[0] // N] + list(
                output.shape[1:]))  # [N, T, C]
            output = output.mean(axis=1)  # [N, C]
        # output = F.softmax(paddle.to_tensor(output), axis=-1).numpy() # done in it's head
        for i in range(N):
            classes = np.argpartition(output[i], -self.top_k)[-self.top_k:]
            classes = classes[np.argsort(-output[i, classes])]
            scores = output[i, classes]
            if print_output:
                print("Current video file: {0}".format(self.input_file[i]))
                for j in range(self.top_k):
                    print("\ttop-{0} class: {1}".format(j + 1, classes[j]))
                    print("\ttop-{0} score: {1}".format(j + 1, scores[j]))


@INFERENCE.register()
class STGCN_Inference_helper(Base_Inference_helper):
    def __init__(self,
                 num_channels,
                 window_size,
                 vertex_nums,
                 person_nums,
                 top_k=1):
        self.num_channels = num_channels
        self.window_size = window_size
        self.vertex_nums = vertex_nums
        self.person_nums = person_nums
        self.top_k = top_k

    def preprocess(self, input_file):
        """
        input_file: str, file path
        return: list
        """
        assert os.path.isfile(input_file) is not None, "{0} not exists".format(
            input_file)
        data = np.load(input_file)
        results = {'data': data}
        ops = [AutoPadding(window_size=self.window_size), SkeletonNorm()]
        for op in ops:
            results = op(results)

        res = np.expand_dims(results['data'], axis=0).copy()
        return [res]


@INFERENCE.register()
class CTRGCN_Inference_helper(Base_Inference_helper):
    def __init__(self,
                 num_channels=3,
                 vertex_nums=25,
                 person_nums=2,
                 window_size=64,
                 p_interval=[0.95],
                 top_k=1):
        self.window_size = window_size
        self.p_interval = p_interval
        self.num_channels = num_channels
        self.vertex_nums = vertex_nums
        self.person_nums = person_nums
        self.top_k = top_k

    def preprocess(self, input_file):
        """
        input_file: str, file path
        return: list
        """
        assert os.path.isfile(input_file) is not None, "{0} not exists".format(
            input_file)
        data = np.load(input_file)
        results = {'data': data}
        ops = [
            SketeonCropSample(
                window_size=self.window_size, p_interval=self.p_interval)
        ]
        for op in ops:
            results = op(results)

        res = np.expand_dims(results['data'], axis=0).copy()
        return [res]


@INFERENCE.register()
class MSTCN_Inference_helper(Base_Inference_helper):
    def __init__(self, num_channels, actions_map_file_path, feature_path=None):
        self.num_channels = num_channels
        file_ptr = open(actions_map_file_path, 'r')
        actions = file_ptr.read().split('\n')[:-1]
        file_ptr.close()
        self.actions_dict = dict()
        for a in actions:
            self.actions_dict[a.split()[1]] = int(a.split()[0])

        self.feature_path = feature_path
        self.file_name_list = []

    def get_process_file(self, input_file_txt):
        with open(input_file_txt, 'r') as file_ptr:
            info = file_ptr.read().split('\n')[:-1]

        files = []
        for video_name in info:
            if self.feature_path is not None:
                file_name = video_name.split('.')[0] + ".npy"
                input_file = os.path.join(self.feature_path, file_name)
            else:
                input_file = video_name

            assert os.path.isfile(
                input_file) is not None, "{0} not exists".format(input_file)
            files.append(input_file)

            self.file_name_list.append(input_file.split('/')[-1].split('.')[0])
        return files

    def preprocess(self, input_file):
        """
        input_file: str, feature file list txt path
        return: list
        """
        output_list = []

        data = np.load(input_file)
        results = {'video_feat': data, 'video_gt': None}
        ops = []
        for op in ops:
            results = op(results)

        res = np.expand_dims(results['video_feat'], axis=0).copy()
        output_list.append(res)
        return output_list

    def postprocess(self, output, print_output=True):
        reslut_path = os.path.join("./inference/infer_results/")
        if not os.path.isdir(reslut_path):
            os.makedirs(reslut_path)
        output = [output]
        for outputs in output:
            output_np = outputs[0]
            recognition = []
            for i in range(output_np.shape[0]):
                recognition = np.concatenate((recognition, [
                    list(self.actions_dict.keys())[list(
                        self.actions_dict.values()).index(output_np[i])]
                ]))
            recog_content = list(recognition)
            recog_content = [line + "\n" for line in recog_content]

            filename = self.file_name_list.pop(0)

            write_path = os.path.join(reslut_path, filename + ".txt")
            f = open(write_path, "w")
            f.writelines(recog_content)
            f.close()
        print("result write in : " + write_path)


@INFERENCE.register()
class ASRF_Inference_helper(Base_Inference_helper):
    def __init__(self,
                 num_channels,
                 actions_map_file_path,
                 postprocessing_method,
                 boundary_threshold,
                 feature_path=None):
        self.num_channels = num_channels
        file_ptr = open(actions_map_file_path, 'r')
        actions = file_ptr.read().split('\n')[:-1]
        file_ptr.close()
        self.actions_dict = dict()
        for a in actions:
            self.actions_dict[a.split()[1]] = int(a.split()[0])

        self.postprocessing_method = postprocessing_method
        self.boundary_threshold = boundary_threshold
        self.feature_path = feature_path
        self.file_name_list = []

    def get_process_file(self, input_file_txt):
        with open(input_file_txt, 'r') as file_ptr:
            info = file_ptr.read().split('\n')[:-1]

        files = []
        for video_name in info:
            if self.feature_path is not None:
                file_name = video_name.split('.')[0] + ".npy"
                input_file = os.path.join(self.feature_path, file_name)
            else:
                input_file = video_name

            assert os.path.isfile(
                input_file) is not None, "{0} not exists".format(input_file)
            files.append(input_file)

            self.file_name_list.append(input_file.split('/')[-1].split('.')[0])
        return files

    def preprocess(self, input_file):
        """
        input_file: str, feature file list txt path
        return: list
        """

        output_list = []

        data = np.load(input_file)
        results = {'video_feat': data, 'video_gt': None}
        ops = []
        for op in ops:
            results = op(results)

        res = np.expand_dims(results['video_feat'], axis=0).copy()
        output_list.append(res)
        return output_list

    def postprocess(self, output, print_output=True):
        reslut_path = os.path.join("./inference/infer_results/")
        if not os.path.isdir(reslut_path):
            os.makedirs(reslut_path)
        output = [output]
        for outputs in output:
            outputs_cls_np = outputs[0]
            outputs_boundary_np = outputs[1]

            output_np = ASRFPostProcessing(
                outputs_cls_np,
                outputs_boundary_np,
                self.postprocessing_method,
                boundary_threshold=self.boundary_threshold).numpy()[0, :]

            recognition = []
            for i in range(output_np.shape[0]):
                recognition = np.concatenate((recognition, [
                    list(self.actions_dict.keys())[list(
                        self.actions_dict.values()).index(output_np[i])]
                ]))
            recog_content = list(recognition)
            recog_content = [line + "\n" for line in recog_content]

            filename = self.file_name_list.pop(0)

            write_path = os.path.join(reslut_path, filename + ".txt")
            f = open(write_path, "w")
            f.writelines(recog_content)
            f.close()
        print("result write in : " + write_path)


@INFERENCE.register()
class AttentionLSTM_Inference_helper(Base_Inference_helper):
    def __init__(
            self,
            num_classes,  #Optional, the number of classes to be classified.
            feature_num,
            feature_dims,
            embedding_size,
            lstm_size,
            top_k=1):
        self.num_classes = num_classes
        self.feature_num = feature_num
        self.feature_dims = feature_dims
        self.embedding_size = embedding_size
        self.lstm_size = lstm_size
        self.top_k = top_k

    def preprocess(self, input_file):
        """
        input_file: str, file path
        return: list
        """
        assert os.path.isfile(input_file) is not None, "{0} not exists".format(
            input_file)
        results = {'filename': input_file}
        ops = [FeatureDecoder(num_classes=self.num_classes, has_label=False)]
        for op in ops:
            results = op(results)

        res = []
        for modality in ['rgb', 'audio']:
            res.append(
                np.expand_dims(results[f'{modality}_data'], axis=0).copy())
            res.append(
                np.expand_dims(results[f'{modality}_len'], axis=0).copy())
            res.append(
                np.expand_dims(results[f'{modality}_mask'], axis=0).copy())
        return res


@INFERENCE.register()
class TransNetV2_Inference_helper():
    def __init__(self,
                 num_frames,
                 height,
                 width,
                 num_channels,
                 threshold=0.5,
                 output_path=None,
                 visualize=True):
        self._input_size = (height, width, num_channels)
        self.output_path = output_path
        self.len_frames = 0
        self.threshold = threshold
        self.visualize = visualize

    def input_iterator(self, frames):
        # return windows of size 100 where the first/last 25 frames are from the previous/next batch
        # the first and last window must be padded by copies of the first and last frame of the video
        no_padded_frames_start = 25
        no_padded_frames_end = 25 + 50 - (
            len(frames) % 50 if len(frames) % 50 != 0 else 50)  # 25 - 74

        start_frame = np.expand_dims(frames[0], 0)
        end_frame = np.expand_dims(frames[-1], 0)
        padded_inputs = np.concatenate(
            [start_frame] * no_padded_frames_start + [frames] +
            [end_frame] * no_padded_frames_end, 0)

        ptr = 0
        while ptr + 100 <= len(padded_inputs):
            out = padded_inputs[ptr:ptr + 100]
            out = out.astype(np.float32)
            ptr += 50
            yield out[np.newaxis]

    def preprocess(self, input_file):
        """
        input_file: str, file path
        return: iterator
        """
        try:
            import ffmpeg
        except ImportError as e:
            print(
                f"{e}, [ffmpeg-python] package and it's dependencies is required for TransNetV2."
            )
        assert os.path.isfile(input_file) is not None, "{0} not exists".format(
            input_file)
        self.input_file = input_file
        self.filename = os.path.splitext(os.path.split(self.input_file)[1])[0]
        video_stream, err = ffmpeg.input(self.input_file).output(
            "pipe:", format="rawvideo", pix_fmt="rgb24", s="48x27").run(
                capture_stdout=True, capture_stderr=True)
        self.frames = np.frombuffer(video_stream,
                                    np.uint8).reshape([-1, 27, 48, 3])
        self.len_frames = len(self.frames)

        return self.input_iterator(self.frames)

    def predictions_to_scenes(self, predictions):
        predictions = (predictions > self.threshold).astype(np.uint8)
        scenes = []
        t, t_prev, start = -1, 0, 0
        for i, t in enumerate(predictions):
            if t_prev == 1 and t == 0:
                start = i
            if t_prev == 0 and t == 1 and i != 0:
                scenes.append([start, i])
            t_prev = t
        if t == 0:
            scenes.append([start, i])

        # just fix if all predictions are 1
        if len(scenes) == 0:
            return np.array([[0, len(predictions) - 1]], dtype=np.int32)

        return np.array(scenes, dtype=np.int32)

    def visualize_predictions(self, frames, predictions):
        from PIL import Image, ImageDraw

        if isinstance(predictions, np.ndarray):
            predictions = [predictions]

        ih, iw, ic = frames.shape[1:]
        width = 25

        # pad frames so that length of the video is divisible by width
        # pad frames also by len(predictions) pixels in width in order to show predictions
        pad_with = width - len(frames) % width if len(
            frames) % width != 0 else 0
        frames = np.pad(frames, [(0, pad_with), (0, 1), (0, len(predictions)),
                                 (0, 0)])

        predictions = [np.pad(x, (0, pad_with)) for x in predictions]
        height = len(frames) // width

        img = frames.reshape([height, width, ih + 1, iw + len(predictions), ic])
        img = np.concatenate(
            np.split(np.concatenate(np.split(img, height), axis=2)[0], width),
            axis=2)[0, :-1]

        img = Image.fromarray(img)
        draw = ImageDraw.Draw(img)

        # iterate over all frames
        for i, pred in enumerate(zip(*predictions)):
            x, y = i % width, i // width
            x, y = x * (iw + len(predictions)) + iw, y * (ih + 1) + ih - 1

            # we can visualize multiple predictions per single frame
            for j, p in enumerate(pred):
                color = [0, 0, 0]
                color[(j + 1) % 3] = 255

                value = round(p * (ih - 1))
                if value != 0:
                    draw.line((x + j, y, x + j, y - value),
                              fill=tuple(color),
                              width=1)
        return img

    def postprocess(self, outputs, print_output=True):
        """
        output: list
        """
        predictions = []
        for output in outputs:
            single_frame_logits, all_frames_logits = output
            single_frame_pred = F.sigmoid(paddle.to_tensor(single_frame_logits))
            all_frames_pred = F.sigmoid(paddle.to_tensor(all_frames_logits))
            predictions.append((single_frame_pred.numpy()[0, 25:75, 0],
                                all_frames_pred.numpy()[0, 25:75, 0]))
        single_frame_pred = np.concatenate(
            [single_ for single_, all_ in predictions])
        all_frames_pred = np.concatenate(
            [all_ for single_, all_ in predictions])
        single_frame_predictions, all_frame_predictions = single_frame_pred[:
                                                                            self
                                                                            .
                                                                            len_frames], all_frames_pred[:
                                                                                                         self
                                                                                                         .
                                                                                                         len_frames]

        scenes = self.predictions_to_scenes(single_frame_predictions)

        if print_output:
            print("Current video file: {0}".format(self.input_file))
            print("\tShot Boundarys: {0}".format(scenes))

        if self.output_path:
            if not os.path.exists(self.output_path):
                os.makedirs(self.output_path)
            predictions = np.stack(
                [single_frame_predictions, all_frame_predictions], 1)
            predictions_file = os.path.join(self.output_path,
                                            self.filename + "_predictions.txt")
            np.savetxt(predictions_file, predictions, fmt="%.6f")
            scenes_file = os.path.join(self.output_path,
                                       self.filename + "_scenes.txt")
            np.savetxt(scenes_file, scenes, fmt="%d")

            if self.visualize:
                pil_image = self.visualize_predictions(
                    self.frames,
                    predictions=(single_frame_predictions,
                                 all_frame_predictions))
                image_file = os.path.join(self.output_path,
                                          self.filename + "_vis.png")
                pil_image.save(image_file)


@INFERENCE.register()
class ADDS_Inference_helper(Base_Inference_helper):
    def __init__(self,
                 frame_idxs=[0],
                 num_scales=4,
                 side_map={
                     "2": 2,
                     "3": 3,
                     "l": 2,
                     "r": 3
                 },
                 height=256,
                 width=512,
                 full_res_shape=None,
                 num_channels=None,
                 img_ext=".png",
                 K=None):

        self.frame_idxs = frame_idxs
        self.num_scales = num_scales
        self.side_map = side_map
        self.full_res_shape = full_res_shape
        self.img_ext = img_ext
        self.height = height
        self.width = width
        self.K = K

    def preprocess(self, input_file):
        """
        input_file: str, file path
        return: list
        """
        assert os.path.isfile(input_file) is not None, "{0} not exists".format(
            input_file)
        results = {
            'filename': input_file,
            'mode': 'infer',
            'day_or_night': 'day',
        }
        ops = [
            ImageDecoder(
                backend='pil',
                dataset='kitti',
                frame_idxs=self.frame_idxs,
                num_scales=self.num_scales,
                side_map=self.side_map,
                full_res_shape=self.full_res_shape,
                img_ext=self.img_ext,
            ),
            GroupResize(
                height=self.height,
                width=self.width,
                K=self.K,
                scale=1,
                mode='infer',
            ),
            ToArray(),
        ]
        for op in ops:
            results = op(results)
        res = results['imgs'][('color', 0, 0)]
        res = np.expand_dims(res, axis=0).copy()
        return [res]

    def postprocess(self, output, print_output, save_dir='data/'):
        """
        output: list
        """
        if not isinstance(self.input_file, list):
            self.input_file = [
                self.input_file,
            ]
        print(len(output))
        N = len(self.input_file)
        for i in range(N):
            pred_depth = output[i]  # [H, W]
            if print_output:
                print("Current input image: {0}".format(self.input_file[i]))
                file_name = os.path.basename(self.input_file[i]).split('.')[0]
                save_path = os.path.join(save_dir,
                                         file_name + "_depth" + ".png")
                pred_depth_color = self._convertPNG(pred_depth)
                pred_depth_color.save(save_path)
                print(f"pred depth image saved to: {save_path}")

    def _convertPNG(self, image_numpy):
        disp_resized = cv2.resize(image_numpy, (1280, 640))
        disp_resized_np = disp_resized
        vmax = np.percentile(disp_resized_np, 95)
        normalizer = mpl.colors.Normalize(vmin=disp_resized_np.min(), vmax=vmax)
        mapper = cm.ScalarMappable(norm=normalizer, cmap='magma')
        colormapped_im = (
            mapper.to_rgba(disp_resized_np)[:, :, :3] * 255).astype(np.uint8)
        im = Image.fromarray(colormapped_im)
        return im


@INFERENCE.register()
class AVA_SlowFast_FastRCNN_Inference_helper(Base_Inference_helper):
    def __init__(self,
                 detection_model_name,
                 detection_model_weights,
                 config_file_path,
                 predict_stepsize=8,
                 output_stepsize=4,
                 output_fps=6,
                 out_filename='ava_det_demo.mp4',
                 num_frames=32,
                 alpha=4,
                 target_size=256):
        self.detection_model_name = detection_model_name
        self.detection_model_weights = detection_model_weights

        self.config = get_config(
            config_file_path, show=False)  #parse config file
        self.predict_stepsize = predict_stepsize
        self.output_stepsize = output_stepsize
        self.output_fps = output_fps
        self.out_filename = out_filename
        self.num_frames = num_frames
        self.alpha = alpha
        self.target_size = target_size

    def preprocess(self, input_file):
        """
        input_file: str, file path
        """

        frame_dir = 'tmp_frames'
        self.frame_paths, frames, FPS = frame_extraction(input_file, frame_dir)
        num_frame = len(self.frame_paths)  #视频秒数*FPS
        assert num_frame != 0

        # 帧图像高度和宽度
        h, w, _ = frames[0].shape

        # Get clip_len, frame_interval and calculate center index of each clip
        data_process_pipeline = build_pipeline(
            self.config.PIPELINE.test)  #测试时输出处理流水配置

        clip_len = self.config.PIPELINE.test.sample['clip_len']
        assert clip_len % 2 == 0, 'We would like to have an even clip_len'
        frame_interval = self.config.PIPELINE.test.sample['frame_interval']

        # 此处关键帧每秒取一个
        clip_len = self.config.PIPELINE.test.sample['clip_len']
        assert clip_len % 2 == 0, 'We would like to have an even clip_len'
        frame_interval = self.config.PIPELINE.test.sample['frame_interval']
        window_size = clip_len * frame_interval
        timestamps = np.arange(window_size // 2,
                               (num_frame + 1 - window_size // 2),
                               self.predict_stepsize)

        selected_frame_list = []
        for timestamp in timestamps:
            selected_frame_list.append(self.frame_paths[timestamp - 1])

        # Load label_map
        label_map_path = self.config.DATASET.test['label_file']
        self.categories, self.class_whitelist = read_labelmap(
            open(label_map_path))
        label_map = {}
        for item in self.categories:
            id = item['id']
            name = item['name']
            label_map[id] = name

        self.label_map = label_map

        detection_result_dir = 'tmp_detection'
        detection_model_name = self.detection_model_name
        detection_model_weights = self.detection_model_weights
        detection_txt_list = detection_inference(
            selected_frame_list, detection_result_dir, detection_model_name,
            detection_model_weights)
        assert len(detection_txt_list) == len(timestamps)

        human_detections = []
        data_list = []
        person_num_list = []

        for timestamp, detection_txt_path in zip(timestamps,
                                                 detection_txt_list):
            proposals, scores = get_detection_result(
                detection_txt_path, h, w, (float)(
                    self.config.DATASET.test['person_det_score_thr']))

            if proposals.shape[0] == 0:
                #person_num_list.append(0)
                human_detections.append(None)
                continue

            human_detections.append(proposals)

            result = get_timestep_result(
                frame_dir, timestamp, clip_len, frame_interval, FPS=FPS)
            result["proposals"] = proposals
            result["scores"] = scores

            new_result = data_process_pipeline(result)
            proposals = new_result['proposals']

            img_slow = new_result['imgs'][0]
            img_slow = img_slow[np.newaxis, :]
            img_fast = new_result['imgs'][1]
            img_fast = img_fast[np.newaxis, :]

            proposals = proposals[np.newaxis, :]

            scores = scores[np.newaxis, :]

            img_shape = np.asarray(new_result['img_shape'])
            img_shape = img_shape[np.newaxis, :]

            data = [
                paddle.to_tensor(img_slow, dtype='float32'),
                paddle.to_tensor(img_fast, dtype='float32'),
                paddle.to_tensor(proposals, dtype='float32'),
                paddle.to_tensor(img_shape, dtype='int32')
            ]

            person_num = proposals.shape[1]
            person_num_list.append(person_num)

            data_list.append(data)

        self.human_detections = human_detections
        self.person_num_list = person_num_list
        self.timestamps = timestamps
        self.frame_dir = frame_dir
        self.detection_result_dir = detection_result_dir

        return data_list

    def postprocess(self, outputs, print_output=True):
        """
        output: list
        """
        predictions = []

        assert len(self.person_num_list) == len(outputs)

        #print("***  self.human_detections",len( self.human_detections))
        #print("***  outputs",len( outputs))

        index = 0
        for t_index in range(len(self.timestamps)):
            if self.human_detections[t_index] is None:
                predictions.append(None)
                continue

            human_detection = self.human_detections[t_index]

            output = outputs[index]
            result = output  #长度为类别个数，不包含背景

            person_num = self.person_num_list[index]

            index = index + 1

            prediction = []

            if human_detection is None:
                predictions.append(None)
                continue

            # N proposals
            for i in range(person_num):
                prediction.append([])

            # Perform action score thr
            for i in range(len(result)):  # for class
                if i + 1 not in self.class_whitelist:
                    continue
                for j in range(person_num):
                    if result[i][j, 4] > self.config.MODEL.head['action_thr']:
                        prediction[j].append(
                            (self.label_map[i + 1], result[i][j, 4]
                             ))  # label_map is a dict, label index start from 1
            predictions.append(prediction)

        results = []
        for human_detection, prediction in zip(self.human_detections,
                                               predictions):
            results.append(pack_result(human_detection, prediction))

        def dense_timestamps(timestamps, n):
            """Make it nx frames."""
            old_frame_interval = (timestamps[1] - timestamps[0])
            start = timestamps[0] - old_frame_interval / n * (n - 1) / 2
            new_frame_inds = np.arange(
                len(timestamps) * n) * old_frame_interval / n + start
            return new_frame_inds.astype(np.int)

        dense_n = int(self.predict_stepsize / self.output_stepsize)  #30
        frames = [
            cv2.imread(self.frame_paths[i - 1])
            for i in dense_timestamps(self.timestamps, dense_n)
        ]

        vis_frames = visualize(frames, results)

        try:
            import moviepy.editor as mpy
        except ImportError:
            raise ImportError('Please install moviepy to enable output file')

        vid = mpy.ImageSequenceClip([x[:, :, ::-1] for x in vis_frames],
                                    fps=self.output_fps)
        vid.write_videofile(self.out_filename)
        print("finish write !")

        # delete tmp files and dirs
        shutil.rmtree(self.frame_dir)
        shutil.rmtree(self.detection_result_dir)


@INFERENCE.register()
class PoseC3D_Inference_helper(Base_Inference_helper):
    def __init__(self, top_k=1):
        self.top_k = top_k

    def preprocess(self, input_file):
        """
        input_file: str, file path
        return: list
        """
        assert os.path.isfile(input_file) is not None, "{0} not exists".format(
            input_file)
        with open(input_file, 'rb') as f:
            data = pickle.load(f)
        self.input_file = input_file

        left_kp = [1, 3, 5, 7, 9, 11, 13, 15]
        right_kp = [2, 4, 6, 8, 10, 12, 14, 16]
        ops = [
            UniformSampleFrames(clip_len=48, num_clips=10, test_mode=True),
            PoseDecode(),
            PoseCompact(hw_ratio=1., allow_imgpad=True),
            Resize(scale=(-1, 56)),
            CenterCrop_V2(crop_size=56),
            GeneratePoseTarget(
                sigma=0.6,
                use_score=True,
                with_kp=True,
                with_limb=False,
                double=True,
                left_kp=left_kp,
                right_kp=right_kp),
            FormatShape(input_format='NCTHW'),
            Collect(keys=['imgs', 'label'], meta_keys=[])
        ]

        for op in ops:
            results = op(data)
        results = [results[0][np.newaxis, :, :, :, :, :]]
        self.num_segs = results[0].shape[1]
        return results

    def postprocess(self, outputs, print_output=True):
        batch_size = outputs[0].shape[0]
        cls_score = outputs[0].reshape(
            [batch_size // self.num_segs, self.num_segs, outputs[0].shape[-1]])
        output = F.softmax(
            paddle.to_tensor(cls_score), axis=2).mean(axis=1).numpy()
        N = len(self.input_file)
        for i in range(N):
            classes = np.argpartition(output[i], -self.top_k)[-self.top_k:]
            classes = classes[np.argsort(-output[i, classes])]
            scores = output[i, classes]
            if print_output:
                print("Current video file: {0}".format(self.input_file[i]))
                for j in range(self.top_k):
                    print("\ttop-{0} class: {1}".format(j + 1, classes[j]))
                    print("\ttop-{0} score: {1}".format(j + 1, scores[j]))<|MERGE_RESOLUTION|>--- conflicted
+++ resolved
@@ -49,12 +49,9 @@
     GroupResize, Image2Array, ImageDecoder, JitterScale, MultiCrop,
     Normalization, PackOutput, Sampler, SamplerPkl, Scale, SkeletonNorm,
     TenCrop, ToArray, UniformCrop, VideoDecoder, SegmentationSampler,
-<<<<<<< HEAD
+    SketeonCropSample, MultiCenterCrop,
     SketeonCropSample, UniformSampleFrames, PoseDecode, PoseCompact, Resize,
     CenterCrop_V2, GeneratePoseTarget, FormatShape, Collect)
-=======
-    SketeonCropSample, MultiCenterCrop)
->>>>>>> 9b3fd0c3
 from paddlevideo.metrics.ava_utils import read_labelmap
 from paddlevideo.metrics.bmn_metric import boundary_choose, soft_nms
 from paddlevideo.utils import Registry, build, get_config
