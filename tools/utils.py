--- conflicted
+++ resolved
@@ -115,12 +115,6 @@
         self.target_size = target_size
         self.top_k = top_k
 
-<<<<<<< HEAD
-    def preprocess(self, input_file):
-        raise NotImplementedError
-
-    def postprocess(self, output, print_output=True, top_k=1):
-=======
     @abstractmethod
     def preprocess(self, input_file):
         pass
@@ -138,19 +132,10 @@
         return batched_inputs
 
     def postprocess(self, output, print_output=True):
->>>>>>> 345275d2
         """
         output: list
         """
         if not isinstance(self.input_file, list):
-<<<<<<< HEAD
-            self.input_file = [self.input_file, ]
-        output = output[0]  # [B, num_cls]
-        N = len(self.input_file)
-        if output.shape[0] != N:
-            output = output.reshape([N] + [output.shape[0] // N] + list(output.shape[1:])) # [N, T, C]
-            output = output.mean(axis=1) # [N, C]
-=======
             self.input_file = [
                 self.input_file,
             ]
@@ -160,7 +145,6 @@
             output = output.reshape([N] + [output.shape[0] // N] +
                                     list(output.shape[1:]))  # [N, T, C]
             output = output.mean(axis=1)  # [N, C]
->>>>>>> 345275d2
         output = F.softmax(paddle.to_tensor(output), axis=-1).numpy()
         for i in range(N):
             classes = np.argpartition(output[i], -self.top_k)[-self.top_k:]
@@ -173,11 +157,6 @@
                     print("\ttop-{0} score: {1}".format(j + 1, scores[j]))
 
 
-<<<<<<< HEAD
-
-
-=======
->>>>>>> 345275d2
 @INFERENCE.register()
 class ppTSM_Inference_helper(Base_Inference_helper):
     def __init__(self,
@@ -197,12 +176,6 @@
         input_file: str, file path
         return: list
         """
-<<<<<<< HEAD
-        self.input_file = input_file
-        if not isinstance(self.input_file, list):
-            self.input_file = [self.input_file, ]
-=======
->>>>>>> 345275d2
         assert os.path.isfile(input_file) is not None, "{0} not exists".format(
             input_file)
         results = {'filename': input_file}
@@ -242,12 +215,6 @@
         input_file: str, file path
         return: list
         """
-<<<<<<< HEAD
-        self.input_file = input_file
-        if not isinstance(self.input_file, list):
-            self.input_file = [self.input_file, ]
-=======
->>>>>>> 345275d2
         assert os.path.isfile(input_file) is not None, "{0} not exists".format(
             input_file)
         results = {'filename': input_file}
@@ -379,12 +346,6 @@
         input_file: str, file path
         return: list
         """
-<<<<<<< HEAD
-        self.input_file = input_file
-        if not isinstance(self.input_file, list):
-            self.input_file = [self.input_file, ]
-=======
->>>>>>> 345275d2
         assert os.path.isfile(input_file) is not None, "{0} not exists".format(
             input_file)
         results = {'filename': input_file}
@@ -428,12 +389,6 @@
         input_file: str, file path
         return: list
         """
-<<<<<<< HEAD
-        self.input_file = input_file
-        if not isinstance(self.input_file, list):
-            self.input_file = [self.input_file, ]
-=======
->>>>>>> 345275d2
         assert os.path.isfile(input_file) is not None, "{0} not exists".format(
             input_file)
         results = {
@@ -473,14 +428,9 @@
 
         N = len(self.input_file)
         if output.shape[0] != N:
-<<<<<<< HEAD
-            output = output.reshape([N] + [output.shape[0] // N] + list(output.shape[1:])) # [N, T, C]
-            output = output.mean(axis=1) # [N, C]
-=======
             output = output.reshape([N] + [output.shape[0] // N] +
                                     list(output.shape[1:]))  # [N, T, C]
             output = output.mean(axis=1)  # [N, C]
->>>>>>> 345275d2
         # output = F.softmax(paddle.to_tensor(output), axis=-1).numpy() # done in it's head
         for i in range(N):
             classes = np.argpartition(output[i], -self.top_k)[-self.top_k:]
@@ -512,12 +462,6 @@
         input_file: str, file path
         return: list
         """
-<<<<<<< HEAD
-        self.input_file = input_file
-        if not isinstance(self.input_file, list):
-            self.input_file = [self.input_file, ]
-=======
->>>>>>> 345275d2
         assert os.path.isfile(input_file) is not None, "{0} not exists".format(
             input_file)
         data = np.load(input_file)
@@ -552,12 +496,6 @@
         input_file: str, file path
         return: list
         """
-<<<<<<< HEAD
-        self.input_file = input_file
-        if not isinstance(self.input_file, list):
-            self.input_file = [self.input_file, ]
-=======
->>>>>>> 345275d2
         assert os.path.isfile(input_file) is not None, "{0} not exists".format(
             input_file)
         results = {'filename': input_file}
