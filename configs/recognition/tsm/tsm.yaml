MODEL: #MODEL field
    framework: "Recognizer2D" #Mandatory, indicate the type of network, associate to the 'paddlevideo/modeling/framework/' .
    backbone: #Mandatory, indicate the type of backbone, associate to the 'paddlevideo/modeling/backbones/' .
        name: "ResNetTSM" #Mandatory, The name of backbone.
        pretrained: "/workspace/huangjun12/PaddleProject/PaddleVideo/Experiment/PaddleVideo/data/ResNet50/best_model/ppcls.pdparams" #Optional, pretrained model path.
        depth: 50 #Optional, the depth of backbone architecture.
    head:
        name: "TSMHead" #Mandatory, indicate the type of head, associate to the 'paddlevideo/modeling/heads'
        num_classes: 101 #Optional, the number of classes to be classified.
        in_channels: 2048 #input channel of the extracted feature.
        drop_ratio: 0.5 #the ratio of dropout
        std: 0.01 #std value in params initialization

DATASET: #DATASET field
    batch_size: 16 #Mandatory, bacth size
    num_workers: 4 #Mandatory, XXX the number of subprocess on each GPU.
    train:
        format: "FrameDataset" #Mandatory, indicate the type of dataset, associate to the 'paddlevidel/loader/dateset'
        data_prefix: "" #Mandatory, train data root path
        file_path: "/workspace/huangjun12/DATA/ucf-101/datalist/ucf101_train_split_1_rawframes.txt" #Mandatory, train data index file path
        suffix: 'img_{:05}.jpg'
    valid:
        format: "FrameDataset" #Mandatory, indicate the type of dataset, associate to the 'paddlevidel/loader/dateset'
        data_prefix: "" #Mandatory, valid data root path
        file_path: "/workspace/huangjun12/DATA/ucf-101/datalist/ucf101_val_split_1_rawframes.txt" #Mandatory, valid data index file path
        suffix: 'img_{:05}.jpg'

PIPELINE: #PIPELINE field
    train: #Mandotary, indicate the pipeline to deal with the training data, associate to the 'paddlevideo/loader/pipelines/'
        decode:
            name: "FrameDecoder"
        sample:
            name: "Sampler"
            num_seg: 8
            seg_len: 1
            valid_mode: False
        transform: #Mandotary, image transfrom operator
            - Scale:
                short_size: 256
            - MultiScaleCrop:
                target_size: 256
            - RandomCrop:
                target_size: 224
            - RandomFlip:
            - Image2Array:
            - Normalization:
                mean: [0.485, 0.456, 0.406]
                std: [0.229, 0.224, 0.225]

    valid: #Mandatory, indicate the pipeline to deal with the validing data. associate to the 'paddlevideo/loader/pipelines/'
        decode:
            name: "FrameDecoder"
        sample:
            name: "Sampler"
            valid_mode: True
            num_seg: 8
            seg_len: 1
            valid_mode: True
        transform:
            - Scale:
                short_size: 256
            - CenterCrop:
                target_size: 224
            - Image2Array:
            - Normalization:
                mean: [0.485, 0.456, 0.406]
                std: [0.229, 0.224, 0.225]

OPTIMIZER: #OPTIMIZER field
    name: 'Momentum' #Mandatory, the type of optimizer, associate to the 'paddlevideo/solver/'
    momentum: 0.9
    learning_rate: #Mandatory, the type of learning rate scheduler, associate to the 'paddlevideo/solver/'
        name: 'PiecewiseDecay'
        boundaries: [40, 60]
<<<<<<< HEAD
        values: [0.005, 0.00005, 0.000005]  #2 cards * 16 batch size
=======
        values: [0.01, 0.001, 0.0001]  #4 cards * 16 batch size
>>>>>>> d5de6fa2
    weight_decay:
        name: 'L2'
        value: 1e-4

EVALUATION:
    interval: 5
    function: "topk"
    topk: (1,5)

log_interval: 20 #Optional, the interal of logger, default:10
epochs: 80 #Mandatory, total epoch
log_level: "INFO" #"DEBUG" #Optional, the logger level. default: "INFO"
resume_from: "" #checkpoint path.<|MERGE_RESOLUTION|>--- conflicted
+++ resolved
@@ -72,11 +72,7 @@
     learning_rate: #Mandatory, the type of learning rate scheduler, associate to the 'paddlevideo/solver/'
         name: 'PiecewiseDecay'
         boundaries: [40, 60]
-<<<<<<< HEAD
-        values: [0.005, 0.00005, 0.000005]  #2 cards * 16 batch size
-=======
         values: [0.01, 0.001, 0.0001]  #4 cards * 16 batch size
->>>>>>> d5de6fa2
     weight_decay:
         name: 'L2'
         value: 1e-4
