[English](README.md) | 中文

# PaddleVideo

## 近期活动

🌟  **1月17号-21号《产业级视频技术与应用案例》** 🌟
- 【1月17号20:15-21:30】视频技术导论及医疗行业典型案例
- 【1月18号20:15-21:30】视频内容智能分析和生产解决方案
- 【1月19号20:15-21:30】体育+安全防范行业中的行为识别
- 【1月20号20:15-21:30】顶会冠军视频分割算法深度解密
- 【1月21号20:15-21:30】多模态学习和检索方法

👀 **报名链接**: https://paddleqiyeban.wjx.cn/vj/QIValIZ.aspx?udsid=419689

​																	  💖 **欢迎大家扫码入群讨论** 💖
<div align="center">
  <img src="docs/images/user_group.png" width=250/></div>

## 简介

![python version](https://img.shields.io/badge/python-3.7+-orange.svg) ![paddle version](https://img.shields.io/badge/PaddlePaddle-2.0-blue)


PaddleVideo是[飞桨官方](https://www.paddlepaddle.org.cn/?fr=paddleEdu_github)出品的视频模型开发套件，旨在帮助开发者更好的进行视频领域的学术研究和产业实践。

<div align="center">
  <img src="docs/images/home.gif" width="450px"/><br>
</div>


## 模型案例库

### 模型

<table style="margin-left:auto;margin-right:auto;font-size:1.3vw;padding:3px 5px;text-align:center;vertical-align:center;">
  <tr>
    <td colspan="5" style="font-weight:bold;">行为识别方法</td>
  </tr>
  <tr>
    <td><a href="./docs/zh-CN/model_zoo/recognition/pp-tsm.md">PP-TSM</a> (PP series)</td>
    <td><a href="./docs/zh-CN/model_zoo/recognition/pp-tsn.md">PP-TSN</a> (PP series)</td>
    <td><a href="./docs/zh-CN/model_zoo/recognition/pp-timesformer.md">PP-TimeSformer</a> (PP series)</td>
    <td><a href="./docs/zh-CN/model_zoo/recognition/tsn.md">TSN</a> (2D’)</td>
    <td><a href="./docs/zh-CN/model_zoo/recognition/tsm.md">TSM</a> (2D‘)</td>
  <tr>
    <td><a href="./docs/zh-CN/model_zoo/recognition/slowfast.md">SlowFast</a> (3D’)</td>
    <td><a href="./docs/zh-CN/model_zoo/recognition/timesformer.md">TimeSformer</a> (Transformer‘)</td>
    <td><a href="./docs/zh-CN/model_zoo/recognition/videoswin.md">VideoSwin</a> (Transformer’)</td>
    <td><a href="./docs/zh-CN/model_zoo/recognition/attention_lstm.md">AttentionLSTM</a> (RNN‘)</td>
    <td></td>
  </tr>
  <tr>
    <td colspan="5" style="font-weight:bold;">基于骨骼点的动作识别方法</td>
  </tr>
  <tr>
    <td><a href="./docs/zh-CN/model_zoo/recognition/stgcn.md">ST-GCN</a> (Custom’)</td>
    <td><a href="./docs/zh-CN/model_zoo/recognition/agcn.md">AGCN</a> (Adaptive‘)</td>
    <td></td>
    <td></td>
    <td></td>
  </tr>
  <tr>
    <td colspan="5" style="font-weight:bold;">时序动作检测方法</td>
  </tr>
  <tr>
    <td><a href="./docs/zh-CN/model_zoo/localization/bmn.md">BMN</a> (One-stage‘)</td>
    <td></td>
    <td></td>
    <td></td>
    <td></td>
  </tr>
  <tr>
    <td colspan="5" style="font-weight:bold;">时空动作检测方法</td>
  </tr>
  <tr>
    <td><a href="slowfast.md">SlowFast+Fast R-CNN</a>
    <td></td>
    <td></td>
    <td></td>
    <td></td>
  </tr>
  <tr>
    <td colspan="5" style="font-weight:bold;">多模态</td>
  </tr>
  <tr>
    <td><a href="./docs/zh-CN/model_zoo/multimodal/actbert.md">ActBERT</a> (Learning‘)</td>
    <td><a href="">T2VLAD</a> (Retrieval‘)</td>
    <td></td>
    <td></td>
    <td></td>
  </tr>
  <tr>
    <td colspan="5" style="font-weight:bold;">视频目标分割</td>
  </tr>
  <tr>
    <td><a href="./docs/zh-CN/model_zoo/segmentation/cfbi.md">CFBI</a> (Semi‘)</td>
    <td><a href="./applications/EIVideo/EIVideo/docs/zh-CN/manet.md">MA-Net</a> (Supervised‘)</td>
    <td></td>
    <td></td>
    <td></td>
  </tr>
  <tr>
    <td colspan="5" style="font-weight:bold;">单目深度估计</td>
  </tr>
  <tr>
    <td><a href="./docs/zh-CN/model_zoo/estimation/adds.md">ADDS</a> (Unsupervised‘)</td>
    <td></td>
    <td></td>
    <td></td>
    <td></td>
  </tr>
</table>

- 模型库使用前请参考[安装说明](docs/zh-CN/install.md)、[使用指南](docs/zh-CN/usage.md)。

### 应用案例

| Applications | Descriptions |
| :--------------- | :-------- |
| [FootballAction]() | 足球动作检测方案|
| [BasketballAction](applications/BasketballAction) | 篮球动作检测方案 |
| [TableTennis](applications/ableTennis) | 乒乓球动作识别方案|
| [FigureSkating](applications/FigureSkating) | 花样滑冰动作识别方案|
| [VideoTag](applications/VideoTag) | 3000类大规模视频分类方案 |
| [MultimodalVideoTag](applications/MultimodalVideoTag) | 多模态视频分类方案|
| [VideoQualityAssessment](applications/VideoQualityAssessment) | 视频质量评估方案|
| [PP-Care](applications/PP-Care) | 3DMRI医疗图像识别方案 |
| [EIVideo](applications/EIVideo) | 视频交互式分割工具|
| [Anti-UAV](applications/Anti-UAV) |无人机检测方案|

<<<<<<< HEAD
## 文档教程
=======
## 文档教程 
>>>>>>> 4c33f67b
- AI-Studio教程
    - [【官方】Paddle2.1实现视频理解优化模型 -- PP-TSM](https://aistudio.baidu.com/aistudio/projectdetail/3399656?contributionType=1)
    - [【官方】Paddle2.1实现视频理解优化模型 -- PP-TSN](https://aistudio.baidu.com/aistudio/projectdetail/2879980?contributionType=1)
    - [【官方】Paddle 2.1实现视频理解经典模型 - TSN](https://aistudio.baidu.com/aistudio/projectdetail/2250682)
    - [【官方】Paddle 2.1实现视频理解经典模型 - TSM](https://aistudio.baidu.com/aistudio/projectdetail/2310889) 
    - [BMN视频动作定位](https://aistudio.baidu.com/aistudio/projectdetail/2250674)
    - [花样滑冰选手骨骼点动作识别ST-GCN教程](https://aistudio.baidu.com/aistudio/projectdetail/2417717)
- 贡献代码
<<<<<<< HEAD
    - [如何添加新算法](./docs/zh-CN/contribute/add_new_algorithm.md)
    - [配置系统设计解析](./docs/en/tutorials/config.md)
    - [如何提pr](./docs/zh-CN/contribute/how_to_contribute.md)
=======
    - [如何添加新算法](./add_new_algorithm.md)
    - [配置系统设计解析](./config.md)
    - [如何提pr](./how_to_contribute.md)
>>>>>>> 4c33f67b


## 赛事支持
- [CCKS 2021：知识增强的视频语义理解](https://www.biendata.xyz/competition/ccks_2021_videounderstanding/)
- [基于飞桨实现花样滑冰选手骨骼点动作识别大赛](https://aistudio.baidu.com/aistudio/competition/detail/115/0/introduction)

## 许可证书
本项目的发布受[Apache 2.0 license](LICENSE)许可认证。


## 欢迎贡献
我们欢迎您的任何贡献并感谢您的支持，更多信息请参考 [contribution guidelines](docs/CONTRIBUTING.md).

- 非常感谢 [mohui37](https://github.com/mohui37)、[zephyr-fun](https://github.com/zephyr-fun)、[voipchina](https://github.com/voipchina) 贡献相关代码<|MERGE_RESOLUTION|>--- conflicted
+++ resolved
@@ -129,11 +129,7 @@
 | [EIVideo](applications/EIVideo) | 视频交互式分割工具|
 | [Anti-UAV](applications/Anti-UAV) |无人机检测方案|
 
-<<<<<<< HEAD
 ## 文档教程
-=======
-## 文档教程 
->>>>>>> 4c33f67b
 - AI-Studio教程
     - [【官方】Paddle2.1实现视频理解优化模型 -- PP-TSM](https://aistudio.baidu.com/aistudio/projectdetail/3399656?contributionType=1)
     - [【官方】Paddle2.1实现视频理解优化模型 -- PP-TSN](https://aistudio.baidu.com/aistudio/projectdetail/2879980?contributionType=1)
@@ -142,15 +138,9 @@
     - [BMN视频动作定位](https://aistudio.baidu.com/aistudio/projectdetail/2250674)
     - [花样滑冰选手骨骼点动作识别ST-GCN教程](https://aistudio.baidu.com/aistudio/projectdetail/2417717)
 - 贡献代码
-<<<<<<< HEAD
     - [如何添加新算法](./docs/zh-CN/contribute/add_new_algorithm.md)
     - [配置系统设计解析](./docs/en/tutorials/config.md)
     - [如何提pr](./docs/zh-CN/contribute/how_to_contribute.md)
-=======
-    - [如何添加新算法](./add_new_algorithm.md)
-    - [配置系统设计解析](./config.md)
-    - [如何提pr](./how_to_contribute.md)
->>>>>>> 4c33f67b
 
 
 ## 赛事支持
