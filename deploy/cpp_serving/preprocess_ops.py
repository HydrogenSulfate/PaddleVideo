--- conflicted
+++ resolved
@@ -35,13 +35,8 @@
             img = t(img)
         return img
 
-<<<<<<< HEAD
 
-def np_softmax(x: np.ndarray, axis: int = -1) -> np.ndarray:
-=======
-      
 def np_softmax(x: np.ndarray, axis: int = 0) -> np.ndarray:
->>>>>>> 5869d5d5
     """softmax function
 
     Args:
