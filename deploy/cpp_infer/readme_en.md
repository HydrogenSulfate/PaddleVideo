English | [简体中文](./readme.md)

# Server-side C++ prediction

This chapter introduces the C++ deployment method of the PaddleVideo model. For the python prediction deployment method, please refer to the **Model Reasoning** chapter of the respective model.
C++ is better than python in terms of performance calculation. Therefore, in most CPU and GPU deployment scenarios, C++ deployment methods are mostly used. This section will introduce how to configure the C++ environment in the Linux (CPU/GPU) environment and complete it.
PaddleVideo model deployment.

Before getting started, you need to install additional dependencies as follows:
```bash
python -m pip install [paddledet](git+https://github.com/LDOUBLEV/AutoLog)
```

## 1. Prepare the environment

- For Linux environment, docker is recommended.

- Windows environment, currently supports compilation based on `Visual Studio 2019 Community` (TODO)

* This document mainly introduces the PaddleVideo C++ prediction process based on the Linux environment. If you need to perform C++ prediction based on the prediction library under Windows, please refer to [Windows Compilation Tutorial](./docs/windows_vs2019_build.md)(TODO) for the specific compilation method
* **The purpose of preparing the environment is to get the compiled opencv library and paddle prediction library**.

### 1.1 Compile opencv library

* First, you need to download the compressed package compiled from the source code in the Linux environment from the opencv official website, and unzip it into a folder. Take opencv3.4.7 as an example, the download command is as follows:

    ```bash
    cd deploy/cpp_infer
    wget https://github.com/opencv/opencv/archive/3.4.7.tar.gz
    tar -xf 3.4.7.tar.gz
    ```

    After decompression, you can get the decompressed folder of `opencv-3.4.7` in the `deploy/cpp_infer` directory.

* Install ffmpeg

    Opencv and ffmpeg can read the video normally under linux, otherwise it may encounter the situation that the number of video frames returns to 0 or no video frame can be read

    Using a relatively simple apt installation, the installation command is as follows:

    ```bash
    apt-get update

    apt install libavformat-dev
    apt install libavcodec-dev
    apt install libswresample-dev
    apt install libswscale-dev
    apt install libavutil-dev
    apt install libsdl1.2-dev

    apt-get install ffmpeg
    ```

* To prepare to compile opencv, first enter the `opencv-3.4.7` folder, and then set the opencv source path `root_path` and the installation path `install_path`. The execution command is as follows:

    ```bash
    cd opencv-3.4.7

    root_path=$PWD  # That is the absolute path of opencv-3.4.7
    install_path=${root_path}/opencv3

    rm -rf build
    mkdir build
    cd build

    cmake .. \
        -DCMAKE_INSTALL_PREFIX=${install_path} \
        -DCMAKE_BUILD_TYPE=Release \
        -DBUILD_SHARED_LIBS=OFF \
        -DWITH_IPP=OFF \
        -DBUILD_IPP_IW=OFF \
        -DWITH_LAPACK=OFF \
        -DWITH_EIGEN=OFF \
        -DCMAKE_INSTALL_LIBDIR=lib64 \
        -DWITH_ZLIB=ON \
        -DBUILD_ZLIB=ON \
        -DWITH_JPEG=ON \
        -DBUILD_JPEG=ON \
        -DWITH_PNG=ON \
        -DBUILD_PNG=ON \
        -DWITH_TIFF=ON \
        -DBUILD_TIFF=ON \
        -DWITH_FFMPEG=ON

    make -j
    make install
    ```

    After the completion of `make install`, opencv header files and library files will be generated in this folder, which will be used to compile the Video inference C++ code later.

    Finally, the installation path `install_path` will be used as the specified path, and a folder of `opencv3` will be obtained. The file structure is shown below.

    ```shell
    opencv-3.4.7/
    ├── opencv3/
    │   ├── bin/
    │   ├── include/
    │   ├── lib/
    │   ├── lib64/
    │   └── share/
    ```

### 1.2 Download or compile Paddle prediction library

There are two ways to obtain the Paddle prediction library, which will be described in detail below.


#### 1.2.1 Download and install directly

* [Paddle prediction library official website](https://paddleinference.paddlepaddle.org.cn/v2.2/user_guides/download_lib.html) provides different cuda versions of Linux prediction libraries, you can Check and **select the appropriate prediction library version** on the official website (it is recommended to select the prediction library with paddle version>=2.0.1, and the prediction library of 2.2.2 is recommended).

* Download and get a `paddle_inference.tgz` compressed package, and then unzip it into a folder, the command is as follows (taking the machine environment as gcc8.2 as an example):

    ```bash
    wget https://paddle-inference-lib.bj.bcebos.com/2.2.2/cxx_c/Linux/GPU/x86-64_gcc8.2_avx_mkl_cuda10.1_cudnn7.6.5_trt6.0.1.5/paddle_inference.tgz
    tar -xf paddle_inference.tgz
    ```

    Eventually, a subfolder of `paddle_inference/` will be generated in the current folder.

#### 1.2.2 Prediction library source code compilation
* If you want to get the latest prediction library features, you can clone the latest code from Paddle github and compile the prediction library from source code.
* You can refer to [Paddle prediction library installation and compilation instructions](https://paddleinference.paddlepaddle.org.cn/user_guides/source_compile.html) instructions from github Obtain the Paddle code, and then compile it to generate the latest prediction library. The method of using git to get the code is as follows.

    ```shell
    git clone https://github.com/PaddlePaddle/Paddle.git
    git checkout release/2.2
    ```

* After entering the Paddle directory, the compilation method is as follows.

    ```shell
    rm -rf build
    mkdir build
    cd build

    cmake .. \
        -DWITH_CONTRIB=OFF \
        -DWITH_MKL=ON \
        -DWITH_MKLDNN=ON \
        -DWITH_TESTING=OFF \
        -DCMAKE_BUILD_TYPE=Release \
        -DWITH_INFERENCE_API_TEST=OFF \
        -DON_INFER=ON \
        -DWITH_PYTHON=ON
    make -j
    make inference_lib_dist -j4 # 4为编译时使用核数，可根据机器情况自行修改
    ```

    You can refer to [documentation](https://www.paddlepaddle.org.cn/documentation/docs/zh/2.0/guides/05_inference_deployment/inference/build_and_install_lib_cn.html#congyuanmabianyi) for more introduction of compilation parameter options.


* After the compilation is complete, you can see the following files and folders are generated under the file `build/paddle_inference_install_dir/`.

    ```
    build/
    └── paddle_inference_install_dir/
        ├── CMakeCache.txt
        ├── paddle/
        ├── third_party/
        └── version.txt
    ```

    Among them, `paddle` is the Paddle library required for C++ prediction, and `version.txt` contains the version information of the current prediction library.

## 2. Compile and run the prediction demo

### 2.1 Export the model as an inference model

* This step is the same as the export prediction model under the python deployment mode. You can refer to the model prediction chapter of the respective model. Several related inference model files exported are used for model prediction. **Taking PP-TSM as an example**, the directory structure of the derived prediction model is as follows.

    ```
    inference/
    └── ppTSM/
        ├── ppTSM.pdiparams
        ├── ppTSM.pdiparamsinfo
        └── ppTSM.pdmodel
    ```


### 2.2 Compile PaddleVideo C++ prediction demo

* Enter the `deploy/cpp_infer` directory and execute the following compile command

    ```shell
    bash tools/build.sh
    ```

    The addresses of the Paddle C++ prediction library, opencv and other dependent libraries in `tools/build.sh` need to be replaced with the actual addresses on your own machine.

* Specifically, you need to modify the environment path in `tools/build.sh`, the relevant content is as follows:

    ```shell
    OPENCV_DIR=your_opencv_dir
    LIB_DIR=your_paddle_inference_dir
    CUDA_LIB_DIR=/usr/local/cuda/lib64
    CUDNN_LIB_DIR=/usr/lib/x86_64-linux-gnu/
    ```

    The above parameters are as follows (the following path users can modify according to their own machine conditions)

    `OPENCV_DIR` is the address where opencv is compiled and installed
     `LIB_DIR` is the download (`paddle_inference` folder) or the generated Paddle prediction library address (`build/paddle_inference_install_dir` folder)
     `CUDA_LIB_DIR` is the address of the cuda library file, which is `/usr/local/cuda/lib64` in docker
     `CUDNN_LIB_DIR` is the cudnn library file address, which is `/usr/lib/x86_64-linux-gnu/` in docker.
     **If you want to enable TensorRT acceleration during prediction, you need to modify the code at `tools/build.sh`3**
     1. Set `DWITH_GPU=ON`
     2. Set `DWITH_TENSORRT=ON`
     3. Set `TENSORRT_DIR=/path/to/TensorRT-x.x.x.x`

    **The above paths are all absolute paths, do not use relative paths**

* After the compilation is complete, an executable file named `ppvideo` will be generated in the `cpp_infer/build` folder.


### 2.3 Run PaddleVideo C++ prediction demo

Operation mode:

```bash
./build/ppvideo <mode> [--param1] [--param2] [...]
```

Among them, `mode` is a required parameter, which means the selected function, and the value range is ['rec'], which means **video recognition** (more functions will be added in succession).


##### 1. Call video recognition:

```bash
# run PP-TSM inference
./build/ppvideo rec \
--rec_model_dir=../../inference/ppTSM \
--inference_model_name=ppTSM \
--video_dir=./example_video_dir \
--num_seg=8 \
--seg_len=1

# run PP-TSN inference
./build/ppvideo rec \
--rec_model_dir=../../inference/ppTSN \
--inference_model_name=ppTSN \
--video_dir=./example_video_dir \
--num_seg=25 \
--seg_len=1
```
More parameters are as follows:

- General parameters

    | Parameter name | Type | Default parameter | Meaning |
    | ------------- | ---- | --------------- | ------------------------------------------------------------ |
    | use_gpu | bool | false | Whether to use GPU |
    | gpu_id | int | 0 | GPU id, valid when using GPU |
    | gpu_mem | int | 4000 | GPU memory requested |
    | cpu_threads | int | 10 | The number of threads for CPU prediction. When the number of machine cores is sufficient, the larger the value, the faster the prediction speed |
    | enable_mkldnn | bool | false | Whether to use mkldnn library |
    | use_tensorrt | bool | false | Whether to use the tensorrt library |
    | precision | str | "fp32" | Use fp32/fp16/uint8 precision to predict |
    | benchmark | bool | true | Whether to enable benchmark during prediction, after enabling it, the configuration, model, time-consuming and other information will be output at the end. |

- Video recognition model related

    | Parameter name | Type | Default parameter | Meaning |
    | -------------- | ------ | --------------------------------------------- | ------------------------------------ |
    | video_dir | string | "../example_video_dir" | The path of the folder where the video to be recognized is stored |
    | rec_model_dir | string | "" | The folder path where the exported prediction model is stored |
    | inference_model_name | string | "ppTSM" | The name of the model used in the prediction |
    | num_seg | int | 8 | Number of video segments |
    | seg_len | int | 1 | The number of frames extracted in each segment of the video |
    | rec_batch_num | int | 1 | Batch size during model prediction |
    | char_list_file | str | "../../data/k400/Kinetics-400_label_list.txt" | The text path for storing all category labels and corresponding names |

​	Take the sample video `example01.avi` under example_video_dir as the input video as an example, the final 	screen will output the detection results as follows.

```bash
[./inference/ppTSM]
[./deploy/cpp_infer/example_video_dir]
total videos num: 1
./example_video_dir/example01.avi   class: 5 archery       score: 0.999556
I1125 08:10:45.834288 13955 autolog.h:50] ----------------------- Config info -----------------------
I1125 08:10:45.834458 13955 autolog.h:51] runtime_device: cpu
I1125 08:10:45.834467 13955 autolog.h:52] ir_optim: True
I1125 08:10:45.834475 13955 autolog.h:53] enable_memory_optim: True
I1125 08:10:45.834483 13955 autolog.h:54] enable_tensorrt: 0
I1125 08:10:45.834518 13955 autolog.h:55] enable_mkldnn: False
I1125 08:10:45.834525 13955 autolog.h:56] cpu_math_library_num_threads: 10
I1125 08:10:45.834532 13955 autolog.h:57] ----------------------- Data info -----------------------
I1125 08:10:45.834540 13955 autolog.h:58] batch_size: 1
I1125 08:10:45.834547 13955 autolog.h:59] input_shape: dynamic
I1125 08:10:45.834556 13955 autolog.h:60] data_num: 1
I1125 08:10:45.834564 13955 autolog.h:61] ----------------------- Model info -----------------------
I1125 08:10:45.834573 13955 autolog.h:62] model_name: rec
I1125 08:10:45.834579 13955 autolog.h:63] precision: fp32
I1125 08:10:45.834586 13955 autolog.h:64] ----------------------- Perf info ------------------------
I1125 08:10:45.834594 13955 autolog.h:65] Total time spent(ms): 2739
I1125 08:10:45.834602 13955 autolog.h:67] preprocess_time(ms): 10.6524, inference_time(ms): 1269.55, postprocess_time(ms): 0.009118
```

<<<<<<< HEAD
## 3 Attention

* When using the Paddle prediction library, it is recommended to use the prediction library of version 2.2.2.
=======
### 3 FAQ

1. The following error occurred during the compilation of the demo

     ```shell
     make[2]: *** No rule to make target '/usr/lib/x86_64-linux-gn/libcudnn.so', needed by 'ppvideo'. Stop.
     make[2]: *** Waiting for unfinished jobs....
     [ 16%] Building CXX object CMakeFiles/ppvideo.dir/src/main.cpp.o
     [ 50%] Building CXX object CMakeFiles/ppvideo.dir/src/preprocess_op.cpp.o
     [ 50%] Building CXX object CMakeFiles/ppvideo.dir/src/postprocess_op.cpp.o
     [83%] Building CXX object CMakeFiles/ppvideo.dir/src/utility.cpp.o
     [ 83%] Building CXX object CMakeFiles/ppvideo.dir/src/video_rec.cpp.o
     CMakeFiles/Makefile2:95: recipe for target 'CMakeFiles/ppvideo.dir/all' failed
     make[1]: *** [CMakeFiles/ppvideo.dir/all] Error 2
     Makefile:83: recipe for target 'all' failed
     make: *** [all] Error 2
     ````
     It may be that `CUDNN_LIB_DIR` is set incorrectly, resulting in that `libcudnn.so` in this directory cannot be found.
>>>>>>> 8ebb0eea
<|MERGE_RESOLUTION|>--- conflicted
+++ resolved
@@ -296,11 +296,6 @@
 I1125 08:10:45.834602 13955 autolog.h:67] preprocess_time(ms): 10.6524, inference_time(ms): 1269.55, postprocess_time(ms): 0.009118
 ```
 
-<<<<<<< HEAD
-## 3 Attention
-
-* When using the Paddle prediction library, it is recommended to use the prediction library of version 2.2.2.
-=======
 ### 3 FAQ
 
 1. The following error occurred during the compilation of the demo
@@ -318,5 +313,4 @@
      Makefile:83: recipe for target 'all' failed
      make: *** [all] Error 2
      ````
-     It may be that `CUDNN_LIB_DIR` is set incorrectly, resulting in that `libcudnn.so` in this directory cannot be found.
->>>>>>> 8ebb0eea
+     It may be that `CUDNN_LIB_DIR` is set incorrectly, resulting in that `libcudnn.so` in this directory cannot be found.