English | [简体中文](./readme.md)

# Server-side C++ prediction

This chapter introduces the C++ deployment method of the PaddleVideo model. For the python prediction deployment method, please refer to the **Model Reasoning** chapter of the respective model.
C++ is better than python in terms of performance calculation. Therefore, in most CPU and GPU deployment scenarios, C++ deployment methods are mostly used. This section will introduce how to configure the C++ environment in the Linux (CPU/GPU) environment and complete it.
PaddleVideo model deployment.

## 1. Prepare the environment

- For Linux environment, docker is recommended.

- Windows environment, currently supports compilation based on `Visual Studio 2019 Community` (TODO)

* This document mainly introduces the PaddleVideo C++ prediction process based on the Linux environment. If you need to perform C++ prediction based on the prediction library under Windows, please refer to [Windows Compilation Tutorial](./docs/windows_vs2019_build.md)(TODO) for the specific compilation method
* **The purpose of preparing the environment is to get the compiled opencv library and paddle prediction library**.

### 1.1 Compile opencv library

* First, you need to download the compressed package compiled from the source code in the Linux environment from the opencv official website, and unzip it into a folder. Take opencv3.4.7 as an example, the download command is as follows:

    ```bash
    cd deploy/cpp_infer
    wget https://github.com/opencv/opencv/archive/3.4.7.tar.gz
    tar -xf 3.4.7.tar.gz
    ```

    After decompression, you can get the decompressed folder of `opencv-3.4.7` in the `deploy/cpp_infer` directory.

* Install ffmpeg

    Opencv and ffmpeg can read the video normally under linux, otherwise it may encounter the situation that the number of video frames returns to 0 or no video frame can be read

    Using a relatively simple apt installation, the installation command is as follows:

    ```bash
    apt-get update

    apt install libavformat-dev
    apt install libavcodec-dev
    apt install libswresample-dev
    apt install libswscale-dev
    apt install libavutil-dev
    apt install libsdl1.2-dev

    apt-get install ffmpeg
    ```

* To prepare to compile opencv, first enter the `opencv-3.4.7` folder, and then set the opencv source path `root_path` and the installation path `install_path`. The execution command is as follows:

    ```bash
    cd opencv-3.4.7

    root_path=/xxx/xxx/xxx/xxx/opencv-3.4.7 # That is the absolute path of opencv-3.4.7
    install_path=${root_path}/opencv3

    rm -rf build
    mkdir build
    cd build

    cmake .. \
        -DCMAKE_INSTALL_PREFIX=${install_path} \
        -DCMAKE_BUILD_TYPE=Release \
        -DBUILD_SHARED_LIBS=OFF \
        -DWITH_IPP=OFF \
        -DBUILD_IPP_IW=OFF \
        -DWITH_LAPACK=OFF \
        -DWITH_EIGEN=OFF \
        -DCMAKE_INSTALL_LIBDIR=lib64 \
        -DWITH_ZLIB=ON \
        -DBUILD_ZLIB=ON \
        -DWITH_JPEG=ON \
        -DBUILD_JPEG=ON \
        -DWITH_PNG=ON \
        -DBUILD_PNG=ON \
        -DWITH_TIFF=ON \
        -DBUILD_TIFF=ON \
        -DWITH_FFMPEG=ON

    make -j
    make install
    ```

    After the completion of `make install`, opencv header files and library files will be generated in this folder, which will be used to compile the Video inference C++ code later.

    Finally, the installation path `install_path` will be used as the specified path, and a folder of `opencv3` will be obtained. The file structure is shown below.

    ```
    opencv3/
    ├── bin/
    ├── include/
    ├── lib/
    ├── lib64/
    └── share/
    ```

### 1.2 Download or compile Paddle prediction library

There are two ways to obtain the Paddle prediction library, which will be described in detail below.


#### 1.2.1 Download and install directly

* [Paddle prediction library official website](https://paddleinference.paddlepaddle.org.cn/v2.1/user_guides/download_lib.html) provides different cuda versions of Linux prediction libraries, you can Check and select the appropriate prediction library version on the official website (it is recommended to select the prediction library with paddle version>=2.0.1).

* After downloading, you will get a `paddle_inference.tgz` compressed package, use the following command to decompress:

    ```bash
    tar -xf paddle_inference.tgz
    ```

    Eventually, a subfolder of `paddle_inference/` will be generated in the current folder.

#### 1.2.2 Prediction library source code compilation
* If you want to get the latest prediction library features, you can clone the latest code from Paddle github and compile the prediction library from source code.
* You can refer to [Paddle prediction library installation and compilation instructions](https://paddleinference.paddlepaddle.org.cn/user_guides/source_compile.html) instructions from github Obtain the Paddle code, and then compile it to generate the latest prediction library. The method of using git to get the code is as follows.

    ```shell
    git clone https://github.com/PaddlePaddle/Paddle.git
    git checkout release/2.1
    ```

* After entering the Paddle directory, the compilation method is as follows.

    ```shell
    rm -rf build
    mkdir build
    cd build

    cmake .. \
        -DWITH_CONTRIB=OFF \
        -DWITH_MKL=ON \
        -DWITH_MKLDNN=ON \
        -DWITH_TESTING=OFF \
        -DCMAKE_BUILD_TYPE=Release \
        -DWITH_INFERENCE_API_TEST=OFF \
        -DON_INFER=ON \
        -DWITH_PYTHON=ON
    make -j
    make inference_lib_dist -j4 # 4为编译时使用核数，可根据机器情况自行修改
    ```

    You can refer to [documentation](https://www.paddlepaddle.org.cn/documentation/docs/zh/2.0/guides/05_inference_deployment/inference/build_and_install_lib_cn.html#congyuanmabianyi) for more introduction of compilation parameter options.


* After the compilation is complete, you can see the following files and folders are generated under the file `build/paddle_inference_install_dir/`.

    ```bash
    build/paddle_inference_install_dir/
    ├── CMakeCache.txt
    ├── paddle/
    ├── third_party
    └── version.txt
    ```

    Among them, `paddle` is the Paddle library required for C++ prediction, and `version.txt` contains the version information of the current prediction library.

## 2. Compile and run the prediction demo

### 2.1 Export the model as an inference model

* This step is the same as the export prediction model under the python deployment mode. You can refer to the model prediction chapter of the respective model. Several related inference model files exported are used for model prediction. **Taking PP-TSM as an example**, the directory structure of the derived prediction model is as follows.

    ```
    inference/
    └── ppTSM/
    ├── ppTSM.pdiparams
    ├── ppTSM.pdiparamsinfo
    └── ppTSM.pdmodel
    ```


### 2.2 Compile PaddleVideo C++ prediction demo

* Enter the `deploy/cpp_infer` directory and execute the following compile command

    ```shell
    bash tools/build.sh
    ```

    The addresses of the Paddle C++ prediction library, opencv and other dependent libraries in `tools/build.sh` need to be replaced with the actual addresses on your own machine.

* Specifically, you need to modify the environment path in `tools/build.sh`, the relevant content is as follows:

    ```shell
    OPENCV_DIR=your_opencv_dir
    LIB_DIR=your_paddle_inference_dir
    CUDA_LIB_DIR=your_cuda_lib_dir
    CUDNN_LIB_DIR=your_cudnn_lib_dir
    TENSORRT_DIR=your_tensorRT_dir
    ```

    Take PP-TSM as an example, the above parameters are as follows (the xxx part is modified according to the user's own machine situation)

    ```bash
    OPENCV_DIR=/xxx/xxx/xxx/xxx/xxx/xxx/opencv3
    LIB_DIR=/xxx/xxx/xxx/xxx/xxx/paddle_inference
    CUDA_LIB_DIR=/xxx/xxx/cuda-xxx/lib64
    CUDNN_LIB_DIR=/xxx/xxx/cuda-xxx/lib64
    TENSORRT_DIR=/xxx/xxx/TensorRT-7.0.0.11
    ```

    Among them, `OPENCV_DIR` is the address where opencv is compiled and installed; `LIB_DIR` is the download (`paddle_inference` folder) or compiled Paddle prediction library address (`build/paddle_inference_install_dir` folder); `CUDA_LIB_DIR` is the cuda library file address , In docker, it is `/usr/local/cuda/lib64`; `CUDNN_LIB_DIR` is the address of the cudnn library file, in docker it is `/usr/lib/x86_64-linux-gnu/`. **Note: The above paths are written as absolute paths, do not write relative paths. **


* After the compilation is complete, an executable file named `ppvideo` will be generated in the `cpp_infer/build` folder.


### 2.3 Run PaddleVideo C++ prediction demo

Operation mode:

```bash
./build/ppvideo <mode> [--param1] [--param2] [...]
```

Among them, `mode` is a required parameter, which means the selected function, and the value range is ['rec'], which means **video recognition** (more functions will be added in succession).

##### 1. Call video recognition:
```bash
# run PP-TSM inference
./build/ppvideo rec \
    --rec_model_dir=../../inference/ppTSM \
    --inference_model_name=ppTSM \
    --video_dir=./example_video_dir \
    --num_seg=8 \
    --seg_len=1

# run PP-TSN inference
./build/ppvideo rec \
    --rec_model_dir=../../inference/ppTSN \
    --inference_model_name=ppTSN \
    --video_dir=./example_video_dir \
    --num_seg=25 \
    --seg_len=1
```
More parameters are as follows:

- General parameters

    | Parameter name | Type | Default parameter | Meaning |
    | ------------- | ---- | --------------- | ------------------------------------------------------------ |
    | use_gpu | bool | false | Whether to use GPU |
    | gpu_id | int | 0 | GPU id, valid when using GPU |
    | gpu_mem | int | 4000 | GPU memory requested |
    | cpu_threads | int | 10 | The number of threads for CPU prediction. When the number of machine cores is sufficient, the larger the value, the faster the prediction speed |
    | enable_mkldnn | bool | false | Whether to use mkldnn library |
    | use_tensorrt | bool | false | Whether to use the tensorrt library |
    | precision | str | "fp32" | Use fp32/fp16/uint8 precision to predict |
    | benchmark | bool | true | Whether to enable benchmark during prediction, after enabling it, the configuration, model, time-consuming and other information will be output at the end. |
    | save_log_path | str | "./log_output/" | Prediction result save directory |

- Video recognition model related

    | Parameter name | Type | Default parameter | Meaning |
    | -------------- | ------ | --------------------------------------------- | ------------------------------------ |
    | video_dir | string | "../example_video_dir" | The path of the folder where the video to be recognized is stored |
    | rec_model_dir | string | "" | The folder path where the exported prediction model is stored |
    | inference_model_name | string | "ppTSM" | The name of the model used in the prediction |
    | num_seg | int | 8 | Number of video segments |
    | seg_len | int | 1 | The number of frames extracted in each segment of the video |
    | rec_batch_num | int | 1 | Batch size during model prediction |
    | char_list_file | str | "../../data/k400/Kinetics-400_label_list.txt" | The text path for storing all category labels and corresponding names |

​	Take the sample video `example01.avi` under example_video_dir as the input video as an example, the final 	screen will output the detection results as follows.

```bash
<<<<<<< HEAD
[./inference/ppTSM]
[./deploy/cpp_infer/example_video_dir]
total videos num: 1
./example_video_dir/example01.avi   class: 5 archery       score: 0.999556
=======
I1125 08:10:42.753679 13955 main.cpp:88] The predict video: ./example_video_dir/example01.avi
5 archery       score: 0.999556
>>>>>>> 49ed5eab
I1125 08:10:45.834288 13955 autolog.h:50] ----------------------- Config info -----------------------
I1125 08:10:45.834458 13955 autolog.h:51] runtime_device: cpu
I1125 08:10:45.834467 13955 autolog.h:52] ir_optim: True
I1125 08:10:45.834475 13955 autolog.h:53] enable_memory_optim: True
I1125 08:10:45.834483 13955 autolog.h:54] enable_tensorrt: 0
I1125 08:10:45.834518 13955 autolog.h:55] enable_mkldnn: False
I1125 08:10:45.834525 13955 autolog.h:56] cpu_math_library_num_threads: 10
I1125 08:10:45.834532 13955 autolog.h:57] ----------------------- Data info -----------------------
I1125 08:10:45.834540 13955 autolog.h:58] batch_size: 1
I1125 08:10:45.834547 13955 autolog.h:59] input_shape: dynamic
I1125 08:10:45.834556 13955 autolog.h:60] data_num: 1
I1125 08:10:45.834564 13955 autolog.h:61] ----------------------- Model info -----------------------
I1125 08:10:45.834573 13955 autolog.h:62] model_name: rec
I1125 08:10:45.834579 13955 autolog.h:63] precision: fp32
I1125 08:10:45.834586 13955 autolog.h:64] ----------------------- Perf info ------------------------
I1125 08:10:45.834594 13955 autolog.h:65] Total time spent(ms): 2739
I1125 08:10:45.834602 13955 autolog.h:67] preprocess_time(ms): 10.6524, inference_time(ms): 1269.55, postprocess_time(ms): 0.009118
```

### 3 Attention

* When using the Paddle prediction library, it is recommended to use the prediction library of version 2.1.0.<|MERGE_RESOLUTION|>--- conflicted
+++ resolved
@@ -265,15 +265,8 @@
 ​	Take the sample video `example01.avi` under example_video_dir as the input video as an example, the final 	screen will output the detection results as follows.
 
 ```bash
-<<<<<<< HEAD
-[./inference/ppTSM]
-[./deploy/cpp_infer/example_video_dir]
-total videos num: 1
-./example_video_dir/example01.avi   class: 5 archery       score: 0.999556
-=======
 I1125 08:10:42.753679 13955 main.cpp:88] The predict video: ./example_video_dir/example01.avi
 5 archery       score: 0.999556
->>>>>>> 49ed5eab
 I1125 08:10:45.834288 13955 autolog.h:50] ----------------------- Config info -----------------------
 I1125 08:10:45.834458 13955 autolog.h:51] runtime_device: cpu
 I1125 08:10:45.834467 13955 autolog.h:52] ir_optim: True
