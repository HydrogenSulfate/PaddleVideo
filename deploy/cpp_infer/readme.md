--- conflicted
+++ resolved
@@ -304,13 +304,9 @@
 I1125 08:10:45.834602 13955 autolog.h:67] preprocess_time(ms): 10.6524, inference_time(ms): 1269.55, postprocess_time(ms): 0.009118
 ```
 
-<<<<<<< HEAD
-## 3 注意
-=======
 ### 3 FAQ
 
 1. 编译demo过程中出现以下错误
->>>>>>> 8ebb0eea
 
     ```shell
     make[2]: *** No rule to make target '/usr/lib/x86_64-linux-gn/libcudnn.so', needed by 'ppvideo'.  Stop.
