--- conflicted
+++ resolved
@@ -30,11 +30,7 @@
 | TSM  |tsm_k400_frames | 动作识别 | 支持 | 混合精度 | - | - |
 | TSN  |tsn_k400_frames          | 动作识别 |支持|混合精度|-|-|
 | AttentionLSTM |attention_lstm_youtube8m | 动作识别 | 支持 | 混合精度 | - | - |
-<<<<<<< HEAD
-| BMN |bmn | 动作定位 | 支持 | 混合精度 | - | - |
-=======
 | BMN |bmn | 动作时间定位 | 支持 | 混合精度 | - | - |
->>>>>>> a4d7ef89
 
 
 
