--- conflicted
+++ resolved
@@ -42,14 +42,6 @@
 ```shell
 test_tipc/
 ├── configs/  # 配置文件目录
-<<<<<<< HEAD
-    ├── PP-TSM/
-        ├── PP-TSM_train_infer_python.txt # PP-TSM在Linux上进行python训练预测（基础训练预测）的配置文件
-    ├── PP-TSN/
-        ├── PP-TSN_train_infer_python.txt # PP-TSN在Linux上进行python训练预测（基础训练预测）的配置文件
-    ├── ...
-    └── ...
-=======
 │   ├── PP-TSM/
 │   │   ├── train_infer_python.txt # PP-TSM在Linux上进行python训练预测（基础训练预测）的配置文件
 │   │   └── train_amp_infer_python.txt # PP-TSM在Linux上进行python训练预测（混合精度训练预测）的配置文件
@@ -58,7 +50,6 @@
 │   │   └── train_amp_infer_python.txt # PP-TSN在Linux上进行python训练预测（混合精度训练预测）的配置文件
 │   ├── ...
 │   └── ...
->>>>>>> 8ebb0eea
 ├── results/   # 预先保存的预测结果，用于和实际预测结果进行精度比对
 │   ├── PP-TSM/
 │   │	├── python_ppvideo_PP-TSM_results_fp16.txt # 预存的PP-TSM识别识别模型python预测fp16精度的结果
