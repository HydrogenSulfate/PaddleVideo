#!/bin/bash
source test_tipc/common_func.sh

FILENAME=$1

# set -xe

:<<!
MODE be one of ['lite_train_lite_infer' 'lite_train_whole_infer' 'whole_train_whole_infer',
#                 'whole_infer',
#                 'cpp_infer', ]
!

MODE=$2

dataline=$(cat ${FILENAME})

python3.7 -m pip install unrar

git clone https://github.com/LDOUBLEV/AutoLog
cd AutoLog
python3.7 -m pip install -r requirements.txt
python3.7 setup.py bdist_wheel
python3.7 -m pip install ./dist/auto_log-1.0.0-py3-none-any.whl
cd ..

# parser params
IFS=$'\n'
lines=(${dataline})

# The training params
model_name=$(func_parser_value "${lines[1]}")

trainer_list=$(func_parser_value "${lines[14]}")




if [ ${MODE} = "lite_train_lite_infer" ];then
    if [ ${model_name} == "PP-TSM" ]; then
        # pretrain lite train data
        pushd ./data/k400
        wget -nc https://ai-rank.bj.bcebos.com/Kinetics400/train_link.list
        wget -nc https://ai-rank.bj.bcebos.com/Kinetics400/val_link.list
        bash download_k400_train.sh
        bash download_k400_val.sh
        popd
        # download pretrained weights
        wget -nc -P ./data https://videotag.bj.bcebos.com/PaddleVideo/PretrainModel/ResNet50_vd_ssld_v2_pretrained.pdparams --no-check-certificate
    elif [ ${model_name} == "PP-TSN" ]; then
        # pretrain lite train data
        pushd ./data/k400
        wget -nc https://ai-rank.bj.bcebos.com/Kinetics400/train_link.list
        wget -nc https://ai-rank.bj.bcebos.com/Kinetics400/val_link.list
        bash download_k400_train.sh
        bash download_k400_val.sh
        popd
        # download pretrained weights
        wget -nc -P ./data https://videotag.bj.bcebos.com/PaddleVideo/PretrainModel/ResNet50_vd_ssld_v2_pretrained.pdparams --no-check-certificate
    elif [ ${model_name} == "TSM" ]; then
        # pretrain lite train data
        pushd ./data/k400
        wget -nc https://ai-rank.bj.bcebos.com/Kinetics400/train_link.list
        wget -nc https://ai-rank.bj.bcebos.com/Kinetics400/val_link.list
        bash download_k400_train.sh
        bash download_k400_val.sh
        popd
        # download pretrained weights
        wget -nc -P ./data https://videotag.bj.bcebos.com/PaddleVideo/PretrainModel/ResNet50_vd_ssld_v2_pretrained.pdparams --no-check-certificate
    elif [ ${model_name} == "TSN" ]; then
        # pretrain lite train data
        pushd ./data/k400
        wget -nc https://ai-rank.bj.bcebos.com/Kinetics400/train_link.list
        wget -nc https://ai-rank.bj.bcebos.com/Kinetics400/val_link.list
        bash download_k400_train.sh
        bash download_k400_val.sh
        python3.7 extract_rawframes.py ./videos/ ./rawframes/ --level 2 --ext mp4 # extract frames from video file

        # download annotations
        wget https://videotag.bj.bcebos.com/PaddleVideo/Data/Kinetic400/train_frames.list
        wget https://videotag.bj.bcebos.com/PaddleVideo/Data/Kinetic400/val_frames.list
        popd
        # download pretrained weights
        wget -nc -P ./data https://videotag.bj.bcebos.com/PaddleVideo/PretrainModel/ResNet50_vd_ssld_v2_pretrained.pdparams --no-check-certificate
    elif [ ${model_name} == "TimeSformer" ]; then
        # pretrain lite train data
        pushd ./data/k400
        wget -nc https://ai-rank.bj.bcebos.com/Kinetics400/train_link.list
        wget -nc https://ai-rank.bj.bcebos.com/Kinetics400/val_link.list
        bash download_k400_train.sh
        bash download_k400_val.sh
        popd
        # download pretrained weights
        wget -nc -P ./data https://paddle-imagenet-models-name.bj.bcebos.com/dygraph/ViT_base_patch16_224_pretrained.pdparams --no-check-certificate
    elif [ ${model_name} == "AttentionLSTM" ]; then
        # pretrain lite train data
        pushd data/yt8m
        mkdir frame
        cd frame
        ## download & decompression training data
        curl data.yt8m.org/download.py | partition=2/frame/train mirror=asia python
        curl data.yt8m.org/download.py | partition=2/frame/validate mirror=asia python
        python3.7 -m pip install tensorflow-gpu==1.14.0
        cd ..
        python3.7 tf2pkl.py ./frame ./pkl_frame/
        ls pkl_frame/train*.pkl > train.list # 将train*.pkl的路径写入train.list
        ls pkl_frame/validate*.pkl > val.list # 将validate*.pkl的路径写入val.list

        python3.7 split_yt8m.py train.list # 拆分每个train*.pkl变成多个train*_split*.pkl
        python3.7 split_yt8m.py val.list # 拆分每个validate*.pkl变成多个validate*_split*.pkl

        ls pkl_frame/train*_split*.pkl > train.list # 将train*_split*.pkl的路径重新写入train.list
        ls pkl_frame/validate*_split*.pkl > val.list # 将validate*_split*.pkl的路径重新写入val.list
        popd
<<<<<<< HEAD
=======
    # elif [ ${model_name} == "AGCN" ]; then
    #     # pretrain lite train data
    #     pushd data
    #     ## download & decompression training data
    #     wget -nc https://videotag.bj.bcebos.com/Data/NTU-RGB-D.tar
    #     tar -zxvf NTU-RGB-D.tar
    #     popd
    # elif [ ${model_name} == "ST-GCN" ]; then
    #     # pretrain lite train data
    #     pushd data
    #     ## download & decompression training data
    #     wget -nc https://videotag.bj.bcebos.com/Data/NTU-RGB-D.tar
    #     tar -zxvf NTU-RGB-D.tar
    #     popd
>>>>>>> 6917e20f
    elif [ ${model_name} == "SlowFast" ]; then
        # pretrain lite train data
        pushd ./data/k400
        wget -nc https://ai-rank.bj.bcebos.com/Kinetics400/train_link.list
        wget -nc https://ai-rank.bj.bcebos.com/Kinetics400/val_link.list
        bash download_k400_train.sh
        bash download_k400_val.sh
        popd
    elif [ ${model_name} == "BMN" ]; then
        # pretrain lite train data
        pushd ./data
        mkdir bmn_data
        cd bmn_data
        wget -nc https://paddlemodels.bj.bcebos.com/video_detection/bmn_feat.tar.gz
        tar -zcvf bmn_feat.tar.gz
        wget -nc https://paddlemodels.bj.bcebos.com/video_detection/activitynet_1.3_annotations.json
        wget -nc https://paddlemodels.bj.bcebos.com/video_detection/activity_net_1_3_new.json
        popd

    else
        echo "Not added into TIPC yet."
    fi

elif [ ${MODE} = "whole_train_whole_infer" ];then
    if [ ${model_name} == "PP-TSM" ]; then
        # pretrain whole train data
        pushd ./data/k400
        wget -nc https://ai-rank.bj.bcebos.com/Kinetics400/train_link.list
        wget -nc https://ai-rank.bj.bcebos.com/Kinetics400/val_link.list
        bash download_k400_train.sh
        bash download_k400_val.sh
        popd
        # download pretrained weights
        wget -nc -P ./data https://videotag.bj.bcebos.com/PaddleVideo/PretrainModel/ResNet50_vd_ssld_v2_pretrained.pdparams --no-check-certificate
    elif [ ${model_name} == "PP-TSN" ]; then
        # pretrain whole train data
        pushd ./data/k400
        wget -nc https://ai-rank.bj.bcebos.com/Kinetics400/train_link.list
        wget -nc https://ai-rank.bj.bcebos.com/Kinetics400/val_link.list
        bash download_k400_train.sh
        bash download_k400_val.sh
        popd
        # download pretrained weights
        wget -nc -P ./data https://videotag.bj.bcebos.com/PaddleVideo/PretrainModel/ResNet50_vd_ssld_v2_pretrained.pdparams --no-check-certificate
    elif [ ${model_name} == "TSM" ]; then
        # pretrain lite train data
        pushd ./data/k400
        wget -nc https://ai-rank.bj.bcebos.com/Kinetics400/train_link.list
        wget -nc https://ai-rank.bj.bcebos.com/Kinetics400/val_link.list
        bash download_k400_train.sh
        bash download_k400_val.sh
        popd
        # download pretrained weights
        wget -nc -P ./data https://videotag.bj.bcebos.com/PaddleVideo/PretrainModel/ResNet50_vd_ssld_v2_pretrained.pdparams --no-check-certificate
    elif [ ${model_name} == "TSN" ]; then
        # pretrain lite train data
        pushd ./data/k400
        wget -nc https://ai-rank.bj.bcebos.com/Kinetics400/train_link.list
        wget -nc https://ai-rank.bj.bcebos.com/Kinetics400/val_link.list
        bash download_k400_train.sh
        bash download_k400_val.sh
        python3.7 extract_rawframes.py ./videos/ ./rawframes/ --level 2 --ext mp4 # extract frames from video file

        # download annotations
        wget https://videotag.bj.bcebos.com/PaddleVideo/Data/Kinetic400/train_frames.list
        wget https://videotag.bj.bcebos.com/PaddleVideo/Data/Kinetic400/val_frames.list
        popd
        # download pretrained weights
        wget -nc -P ./data https://videotag.bj.bcebos.com/PaddleVideo/PretrainModel/ResNet50_vd_ssld_v2_pretrained.pdparams --no-check-certificate
    elif [ ${model_name} == "TimeSformer" ]; then
        # pretrain lite train data
        pushd ./data/k400
        wget -nc https://ai-rank.bj.bcebos.com/Kinetics400/train_link.list
        wget -nc https://ai-rank.bj.bcebos.com/Kinetics400/val_link.list
        bash download_k400_train.sh
        bash download_k400_val.sh
        popd
        # download pretrained weights
        wget -nc -P ./data https://paddle-imagenet-models-name.bj.bcebos.com/dygraph/ViT_base_patch16_224_pretrained.pdparams --no-check-certificate
    elif [ ${model_name} == "AttentionLSTM" ]; then
        # pretrain lite train data
        pushd data/yt8m
        mkdir frame
        cd frame
        ## download & decompression training data
        curl data.yt8m.org/download.py | partition=2/frame/train mirror=asia python
        curl data.yt8m.org/download.py | partition=2/frame/validate mirror=asia python
        python3.7 -m pip install tensorflow-gpu==1.14.0
        cd ..
        python3.7 tf2pkl.py ./frame ./pkl_frame/
        ls pkl_frame/train*.pkl > train.list # 将train*.pkl的路径写入train.list
        ls pkl_frame/validate*.pkl > val.list # 将validate*.pkl的路径写入val.list

        python3.7 split_yt8m.py train.list # 拆分每个train*.pkl变成多个train*_split*.pkl
        python3.7 split_yt8m.py val.list # 拆分每个validate*.pkl变成多个validate*_split*.pkl

        ls pkl_frame/train*_split*.pkl > train.list # 将train*_split*.pkl的路径重新写入train.list
        ls pkl_frame/validate*_split*.pkl > val.list # 将validate*_split*.pkl的路径重新写入val.list
        popd
<<<<<<< HEAD
=======
    # elif [ ${model_name} == "AGCN" ]; then
    #     # pretrain lite train data
    #     pushd data
    #     ## download & decompression training data
    #     wget -nc https://videotag.bj.bcebos.com/Data/NTU-RGB-D.tar
    #     tar -zxvf NTU-RGB-D.tar
    #     popd
    # elif [ ${model_name} == "ST-GCN" ]; then
    #     # pretrain lite train data
    #     pushd data
    #     ## download & decompression training data
    #     wget -nc https://videotag.bj.bcebos.com/Data/NTU-RGB-D.tar
    #     tar -zxvf NTU-RGB-D.tar
    #     popd
>>>>>>> 6917e20f
    elif [ ${model_name} == "SlowFast" ]; then
        # pretrain lite train data
        pushd ./data/k400
        wget -nc https://ai-rank.bj.bcebos.com/Kinetics400/train_link.list
        wget -nc https://ai-rank.bj.bcebos.com/Kinetics400/val_link.list
        bash download_k400_train.sh
        bash download_k400_val.sh
        popd
    elif [ ${model_name} == "BMN" ]; then
        # pretrain lite train data
        pushd ./data
        mkdir bmn_data
        cd bmn_data
        wget -nc https://paddlemodels.bj.bcebos.com/video_detection/bmn_feat.tar.gz
        tar -zcvf bmn_feat.tar.gz
        wget -nc https://paddlemodels.bj.bcebos.com/video_detection/activitynet_1.3_annotations.json
        wget -nc https://paddlemodels.bj.bcebos.com/video_detection/activity_net_1_3_new.json
        popd
    else
        echo "Not added into TIPC yet."
    fi
elif [ ${MODE} = "lite_train_whole_infer" ];then
    if [ ${model_name} == "PP-TSM" ]; then
        # pretrain lite train data
        pushd ./data/k400
        wget -nc https://ai-rank.bj.bcebos.com/Kinetics400/train_link.list
        wget -nc https://ai-rank.bj.bcebos.com/Kinetics400/val_link.list
        bash download_k400_train.sh
        bash download_k400_val.sh
        popd
        # download pretrained weights
        wget -nc -P ./data https://videotag.bj.bcebos.com/PaddleVideo/PretrainModel/ResNet50_vd_ssld_v2_pretrained.pdparams --no-check-certificate
    elif [ ${model_name} == "PP-TSN" ]; then
        # pretrain lite train data
        # pretrain lite train data
        pushd ./data/k400
        wget -nc https://ai-rank.bj.bcebos.com/Kinetics400/train_link.list
        wget -nc https://ai-rank.bj.bcebos.com/Kinetics400/val_link.list
        bash download_k400_train.sh
        bash download_k400_val.sh
        popd
        # download pretrained weights
        wget -nc -P ./data https://videotag.bj.bcebos.com/PaddleVideo/PretrainModel/ResNet50_vd_ssld_v2_pretrained.pdparams --no-check-certificate
    elif [ ${model_name} == "TSM" ]; then
        # pretrain lite train data
        pushd ./data/k400
        wget -nc https://ai-rank.bj.bcebos.com/Kinetics400/train_link.list
        wget -nc https://ai-rank.bj.bcebos.com/Kinetics400/val_link.list
        bash download_k400_train.sh
        bash download_k400_val.sh
        popd
        # download pretrained weights
        wget -nc -P ./data https://videotag.bj.bcebos.com/PaddleVideo/PretrainModel/ResNet50_vd_ssld_v2_pretrained.pdparams --no-check-certificate
    elif [ ${model_name} == "TSN" ]; then
        # pretrain lite train data
        pushd ./data/k400
        wget -nc https://ai-rank.bj.bcebos.com/Kinetics400/train_link.list
        wget -nc https://ai-rank.bj.bcebos.com/Kinetics400/val_link.list
        bash download_k400_train.sh
        bash download_k400_val.sh
        python3.7 extract_rawframes.py ./videos/ ./rawframes/ --level 2 --ext mp4 # extract frames from video file

        # download annotations
        wget https://videotag.bj.bcebos.com/PaddleVideo/Data/Kinetic400/train_frames.list
        wget https://videotag.bj.bcebos.com/PaddleVideo/Data/Kinetic400/val_frames.list
        popd
        # download pretrained weights
        wget -nc -P ./data https://videotag.bj.bcebos.com/PaddleVideo/PretrainModel/ResNet50_vd_ssld_v2_pretrained.pdparams --no-check-certificate
    elif [ ${model_name} == "TimeSformer" ]; then
        # pretrain lite train data
        pushd ./data/k400
        wget -nc https://ai-rank.bj.bcebos.com/Kinetics400/train_link.list
        wget -nc https://ai-rank.bj.bcebos.com/Kinetics400/val_link.list
        bash download_k400_train.sh
        bash download_k400_val.sh
        popd
        # download pretrained weights
        wget -nc -P ./data https://paddle-imagenet-models-name.bj.bcebos.com/dygraph/ViT_base_patch16_224_pretrained.pdparams --no-check-certificate
    elif [ ${model_name} == "AttentionLSTM" ]; then
        # pretrain lite train data
        pushd data/yt8m
        mkdir frame
        cd frame
        ## download & decompression training data
        curl data.yt8m.org/download.py | partition=2/frame/train mirror=asia python
        curl data.yt8m.org/download.py | partition=2/frame/validate mirror=asia python
        python3.7 -m pip install tensorflow-gpu==1.14.0
        cd ..
        python3.7 tf2pkl.py ./frame ./pkl_frame/
        ls pkl_frame/train*.pkl > train.list # 将train*.pkl的路径写入train.list
        ls pkl_frame/validate*.pkl > val.list # 将validate*.pkl的路径写入val.list

        python3.7 split_yt8m.py train.list # 拆分每个train*.pkl变成多个train*_split*.pkl
        python3.7 split_yt8m.py val.list # 拆分每个validate*.pkl变成多个validate*_split*.pkl

        ls pkl_frame/train*_split*.pkl > train.list # 将train*_split*.pkl的路径重新写入train.list
        ls pkl_frame/validate*_split*.pkl > val.list # 将validate*_split*.pkl的路径重新写入val.list
        popd
<<<<<<< HEAD
=======
    # elif [ ${model_name} == "AGCN" ]; then
    #     # pretrain lite train data
    #     pushd data
    #     ## download & decompression training data
    #     wget -nc https://videotag.bj.bcebos.com/Data/NTU-RGB-D.tar
    #     tar -zxvf NTU-RGB-D.tar
    #     popd
    # elif [ ${model_name} == "ST-GCN" ]; then
    #     # pretrain lite train data
    #     pushd data
    #     ## download & decompression training data
    #     wget -nc https://videotag.bj.bcebos.com/Data/NTU-RGB-D.tar
    #     tar -zxvf NTU-RGB-D.tar
    #     popd
>>>>>>> 6917e20f
    elif [ ${model_name} == "SlowFast" ]; then
        # pretrain lite train data
        pushd ./data/k400
        wget -nc https://ai-rank.bj.bcebos.com/Kinetics400/train_link.list
        wget -nc https://ai-rank.bj.bcebos.com/Kinetics400/val_link.list
        bash download_k400_train.sh
        bash download_k400_val.sh
        popd
    elif [ ${model_name} == "BMN" ]; then
        # pretrain lite train data
        pushd ./data
        mkdir bmn_data
        cd bmn_data
        wget -nc https://paddlemodels.bj.bcebos.com/video_detection/bmn_feat.tar.gz
        tar -zcvf bmn_feat.tar.gz
        wget -nc https://paddlemodels.bj.bcebos.com/video_detection/activitynet_1.3_annotations.json
        wget -nc https://paddlemodels.bj.bcebos.com/video_detection/activity_net_1_3_new.json
        popd
    else
        echo "Not added into TIPC yet."
    fi
elif [ ${MODE} = "whole_infer" ];then
    if [ ${model_name} = "PP-TSM" ]; then
        # download pretrained weights
        wget -nc -P ./data https://videotag.bj.bcebos.com/PaddleVideo-release2.1/PPTSM/ppTSM_k400_uniform.pdparams --no-check-certificate
    elif [ ${model_name} = "PP-TSN" ]; then
        # download pretrained weights
        wget -nc -P ./data https://videotag.bj.bcebos.com/PaddleVideo-release2.2/ppTSN_k400.pdparams --no-check-certificate
    elif [ ${model_name} == "TSM" ]; then
        # download pretrained weights
        wget -nc -P ./data https://videotag.bj.bcebos.com/PaddleVideo-release2.1/TSM/TSM_k400.pdparams --no-check-certificate
    elif [ ${model_name} == "TSN" ]; then
        # download pretrained weights
        wget -nc -P ./data https://videotag.bj.bcebos.com/PaddleVideo-release2.2/TSN_k400.pdparams --no-check-certificate
    elif [ ${model_name} == "TimeSformer" ]; then
        # download pretrained weights
        wget -nc -P ./data https://videotag.bj.bcebos.com/PaddleVideo-release2.2/TimeSformer_k400.pdparams --no-check-certificate
    elif [ ${model_name} == "AttentionLSTM" ]; then
<<<<<<< HEAD
        # download pretrained weights
        wget -nc -P ./data https://videotag.bj.bcebos.com/PaddleVideo-release2.2/AttentionLSTM_yt8.pdparams --no-check-certificate
    elif [ ${model_name} == "SlowFast" ]; then
        # download pretrained weights
        wget -nc -P ./data https://videotag.bj.bcebos.com/PaddleVideo/SlowFast/SlowFast.pdparams --no-check-certificate
    elif [ ${model_name} == "BMN" ]; then
        # download pretrained weights
        wget -nc -P ./data https://videotag.bj.bcebos.com/PaddleVideo/BMN/BMN.pdparams --no-check-certificate
=======
        # pretrain lite train data
        pushd data/yt8m
        mkdir frame
        cd frame
        ## download & decompression training data
        curl data.yt8m.org/download.py | partition=2/frame/train mirror=asia python
        curl data.yt8m.org/download.py | partition=2/frame/validate mirror=asia python
        python3.7 -m pip install tensorflow-gpu==1.14.0
        cd ..
        python3.7 tf2pkl.py ./frame ./pkl_frame/
        ls pkl_frame/train*.pkl > train.list # 将train*.pkl的路径写入train.list
        ls pkl_frame/validate*.pkl > val.list # 将validate*.pkl的路径写入val.list

        python3.7 split_yt8m.py train.list # 拆分每个train*.pkl变成多个train*_split*.pkl
        python3.7 split_yt8m.py val.list # 拆分每个validate*.pkl变成多个validate*_split*.pkl

        ls pkl_frame/train*_split*.pkl > train.list # 将train*_split*.pkl的路径重新写入train.list
        ls pkl_frame/validate*_split*.pkl > val.list # 将validate*_split*.pkl的路径重新写入val.list
        popd
    # elif [ ${model_name} == "AGCN" ]; then
    #     # pretrain lite train data
    #     pushd data
    #     ## download & decompression training data
    #     wget -nc https://videotag.bj.bcebos.com/Data/NTU-RGB-D.tar
    #     tar -zxvf NTU-RGB-D.tar
    #     popd
    # elif [ ${model_name} == "ST-GCN" ]; then
    #     # pretrain lite train data
    #     pushd data
    #     ## download & decompression training data
    #     wget -nc https://videotag.bj.bcebos.com/Data/NTU-RGB-D.tar
    #     tar -zxvf NTU-RGB-D.tar
    #     popd
    elif [ ${model_name} == "SlowFast" ]; then
        # pretrain lite train data
        pushd ./data/k400
        wget -nc https://ai-rank.bj.bcebos.com/Kinetics400/train_link.list
        wget -nc https://ai-rank.bj.bcebos.com/Kinetics400/val_link.list
        bash download_k400_train.sh
        bash download_k400_val.sh
        popd
    elif [ ${model_name} == "BMN" ]; then
        # pretrain lite train data
        pushd ./data
        mkdir bmn_data
        cd bmn_data
        wget -nc https://paddlemodels.bj.bcebos.com/video_detection/bmn_feat.tar.gz
        tar -zcvf bmn_feat.tar.gz
        wget -nc https://paddlemodels.bj.bcebos.com/video_detection/activitynet_1.3_annotations.json
        wget -nc https://paddlemodels.bj.bcebos.com/video_detection/activity_net_1_3_new.json
        popd
>>>>>>> 6917e20f
    else
        echo "Not added into TIPC yet."
    fi
fi

if [ ${MODE} = "klquant_whole_infer" ]; then
    echo "Not added into TIPC now."
fi

if [ ${MODE} = "cpp_infer" ];then
    if [ ${model_name} = "PP-TSM" ]; then
        wget -nc -P data/ https://videotag.bj.bcebos.com/PaddleVideo-release2.1/PPTSM/ppTSM_k400_uniform.pdparams
    elif [ ${model_name} = "PP-TSN" ]; then
        wget -nc -P data/ https://videotag.bj.bcebos.com/PaddleVideo-release2.2/ppTSN_k400.pdparams
    else
        echo "Not added into TIPC now."
    fi
fi

if [ ${MODE} = "serving_infer" ];then
    echo "Not added into TIPC now."
fi

if [ ${MODE} = "paddle2onnx_infer" ];then
    echo "Not added into TIPC now."
fi<|MERGE_RESOLUTION|>--- conflicted
+++ resolved
@@ -57,6 +57,18 @@
         popd
         # download pretrained weights
         wget -nc -P ./data https://videotag.bj.bcebos.com/PaddleVideo/PretrainModel/ResNet50_vd_ssld_v2_pretrained.pdparams --no-check-certificate
+    elif [ ${model_name} == "AGCN" ]; then
+        # pretrain lite train data
+        pushd data/fsd10
+        wget -nc https://videotag.bj.bcebos.com/Data/FSD_train_data.npy
+        wget -nc https://videotag.bj.bcebos.com/Data/FSD_train_label.npy
+        popd
+    elif [ ${model_name} == "STGCN" ]; then
+        # pretrain lite train data
+        pushd data/fsd10
+        wget -nc https://videotag.bj.bcebos.com/Data/FSD_train_data.npy
+        wget -nc https://videotag.bj.bcebos.com/Data/FSD_train_label.npy
+        popd
     elif [ ${model_name} == "TSM" ]; then
         # pretrain lite train data
         pushd ./data/k400
@@ -112,23 +124,6 @@
         ls pkl_frame/train*_split*.pkl > train.list # 将train*_split*.pkl的路径重新写入train.list
         ls pkl_frame/validate*_split*.pkl > val.list # 将validate*_split*.pkl的路径重新写入val.list
         popd
-<<<<<<< HEAD
-=======
-    # elif [ ${model_name} == "AGCN" ]; then
-    #     # pretrain lite train data
-    #     pushd data
-    #     ## download & decompression training data
-    #     wget -nc https://videotag.bj.bcebos.com/Data/NTU-RGB-D.tar
-    #     tar -zxvf NTU-RGB-D.tar
-    #     popd
-    # elif [ ${model_name} == "ST-GCN" ]; then
-    #     # pretrain lite train data
-    #     pushd data
-    #     ## download & decompression training data
-    #     wget -nc https://videotag.bj.bcebos.com/Data/NTU-RGB-D.tar
-    #     tar -zxvf NTU-RGB-D.tar
-    #     popd
->>>>>>> 6917e20f
     elif [ ${model_name} == "SlowFast" ]; then
         # pretrain lite train data
         pushd ./data/k400
@@ -173,6 +168,18 @@
         popd
         # download pretrained weights
         wget -nc -P ./data https://videotag.bj.bcebos.com/PaddleVideo/PretrainModel/ResNet50_vd_ssld_v2_pretrained.pdparams --no-check-certificate
+    elif [ ${model_name} == "AGCN" ]; then
+        # pretrain lite train data
+        pushd data/fsd10
+        wget -nc https://videotag.bj.bcebos.com/Data/FSD_train_data.npy
+        wget -nc https://videotag.bj.bcebos.com/Data/FSD_train_label.npy
+        popd
+    elif [ ${model_name} == "STGCN" ]; then
+        # pretrain lite train data
+        pushd data/fsd10
+        wget -nc https://videotag.bj.bcebos.com/Data/FSD_train_data.npy
+        wget -nc https://videotag.bj.bcebos.com/Data/FSD_train_label.npy
+        popd
     elif [ ${model_name} == "TSM" ]; then
         # pretrain lite train data
         pushd ./data/k400
@@ -228,23 +235,6 @@
         ls pkl_frame/train*_split*.pkl > train.list # 将train*_split*.pkl的路径重新写入train.list
         ls pkl_frame/validate*_split*.pkl > val.list # 将validate*_split*.pkl的路径重新写入val.list
         popd
-<<<<<<< HEAD
-=======
-    # elif [ ${model_name} == "AGCN" ]; then
-    #     # pretrain lite train data
-    #     pushd data
-    #     ## download & decompression training data
-    #     wget -nc https://videotag.bj.bcebos.com/Data/NTU-RGB-D.tar
-    #     tar -zxvf NTU-RGB-D.tar
-    #     popd
-    # elif [ ${model_name} == "ST-GCN" ]; then
-    #     # pretrain lite train data
-    #     pushd data
-    #     ## download & decompression training data
-    #     wget -nc https://videotag.bj.bcebos.com/Data/NTU-RGB-D.tar
-    #     tar -zxvf NTU-RGB-D.tar
-    #     popd
->>>>>>> 6917e20f
     elif [ ${model_name} == "SlowFast" ]; then
         # pretrain lite train data
         pushd ./data/k400
@@ -288,6 +278,18 @@
         popd
         # download pretrained weights
         wget -nc -P ./data https://videotag.bj.bcebos.com/PaddleVideo/PretrainModel/ResNet50_vd_ssld_v2_pretrained.pdparams --no-check-certificate
+    elif [ ${model_name} == "AGCN" ]; then
+        # pretrain lite train data
+        pushd data/fsd10
+        wget -nc https://videotag.bj.bcebos.com/Data/FSD_train_data.npy
+        wget -nc https://videotag.bj.bcebos.com/Data/FSD_train_label.npy
+        popd
+    elif [ ${model_name} == "STGCN" ]; then
+        # pretrain lite train data
+        pushd data/fsd10
+        wget -nc https://videotag.bj.bcebos.com/Data/FSD_train_data.npy
+        wget -nc https://videotag.bj.bcebos.com/Data/FSD_train_label.npy
+        popd
     elif [ ${model_name} == "TSM" ]; then
         # pretrain lite train data
         pushd ./data/k400
@@ -343,23 +345,6 @@
         ls pkl_frame/train*_split*.pkl > train.list # 将train*_split*.pkl的路径重新写入train.list
         ls pkl_frame/validate*_split*.pkl > val.list # 将validate*_split*.pkl的路径重新写入val.list
         popd
-<<<<<<< HEAD
-=======
-    # elif [ ${model_name} == "AGCN" ]; then
-    #     # pretrain lite train data
-    #     pushd data
-    #     ## download & decompression training data
-    #     wget -nc https://videotag.bj.bcebos.com/Data/NTU-RGB-D.tar
-    #     tar -zxvf NTU-RGB-D.tar
-    #     popd
-    # elif [ ${model_name} == "ST-GCN" ]; then
-    #     # pretrain lite train data
-    #     pushd data
-    #     ## download & decompression training data
-    #     wget -nc https://videotag.bj.bcebos.com/Data/NTU-RGB-D.tar
-    #     tar -zxvf NTU-RGB-D.tar
-    #     popd
->>>>>>> 6917e20f
     elif [ ${model_name} == "SlowFast" ]; then
         # pretrain lite train data
         pushd ./data/k400
@@ -388,6 +373,16 @@
     elif [ ${model_name} = "PP-TSN" ]; then
         # download pretrained weights
         wget -nc -P ./data https://videotag.bj.bcebos.com/PaddleVideo-release2.2/ppTSN_k400.pdparams --no-check-certificate
+    elif [ ${model_name} == "AGCN" ]; then
+        # pretrain lite train data
+        pushd data
+        wget -nc https://videotag.bj.bcebos.com/PaddleVideo-release2.2/AGCN_fsd.pdparams
+        popd
+    elif [ ${model_name} == "STGCN" ]; then
+        # pretrain lite train data
+        pushd data
+        wget -nc https://videotag.bj.bcebos.com/PaddleVideo-release2.2/STGCN_fsd.pdparams
+        popd
     elif [ ${model_name} == "TSM" ]; then
         # download pretrained weights
         wget -nc -P ./data https://videotag.bj.bcebos.com/PaddleVideo-release2.1/TSM/TSM_k400.pdparams --no-check-certificate
@@ -398,7 +393,6 @@
         # download pretrained weights
         wget -nc -P ./data https://videotag.bj.bcebos.com/PaddleVideo-release2.2/TimeSformer_k400.pdparams --no-check-certificate
     elif [ ${model_name} == "AttentionLSTM" ]; then
-<<<<<<< HEAD
         # download pretrained weights
         wget -nc -P ./data https://videotag.bj.bcebos.com/PaddleVideo-release2.2/AttentionLSTM_yt8.pdparams --no-check-certificate
     elif [ ${model_name} == "SlowFast" ]; then
@@ -407,59 +401,6 @@
     elif [ ${model_name} == "BMN" ]; then
         # download pretrained weights
         wget -nc -P ./data https://videotag.bj.bcebos.com/PaddleVideo/BMN/BMN.pdparams --no-check-certificate
-=======
-        # pretrain lite train data
-        pushd data/yt8m
-        mkdir frame
-        cd frame
-        ## download & decompression training data
-        curl data.yt8m.org/download.py | partition=2/frame/train mirror=asia python
-        curl data.yt8m.org/download.py | partition=2/frame/validate mirror=asia python
-        python3.7 -m pip install tensorflow-gpu==1.14.0
-        cd ..
-        python3.7 tf2pkl.py ./frame ./pkl_frame/
-        ls pkl_frame/train*.pkl > train.list # 将train*.pkl的路径写入train.list
-        ls pkl_frame/validate*.pkl > val.list # 将validate*.pkl的路径写入val.list
-
-        python3.7 split_yt8m.py train.list # 拆分每个train*.pkl变成多个train*_split*.pkl
-        python3.7 split_yt8m.py val.list # 拆分每个validate*.pkl变成多个validate*_split*.pkl
-
-        ls pkl_frame/train*_split*.pkl > train.list # 将train*_split*.pkl的路径重新写入train.list
-        ls pkl_frame/validate*_split*.pkl > val.list # 将validate*_split*.pkl的路径重新写入val.list
-        popd
-    # elif [ ${model_name} == "AGCN" ]; then
-    #     # pretrain lite train data
-    #     pushd data
-    #     ## download & decompression training data
-    #     wget -nc https://videotag.bj.bcebos.com/Data/NTU-RGB-D.tar
-    #     tar -zxvf NTU-RGB-D.tar
-    #     popd
-    # elif [ ${model_name} == "ST-GCN" ]; then
-    #     # pretrain lite train data
-    #     pushd data
-    #     ## download & decompression training data
-    #     wget -nc https://videotag.bj.bcebos.com/Data/NTU-RGB-D.tar
-    #     tar -zxvf NTU-RGB-D.tar
-    #     popd
-    elif [ ${model_name} == "SlowFast" ]; then
-        # pretrain lite train data
-        pushd ./data/k400
-        wget -nc https://ai-rank.bj.bcebos.com/Kinetics400/train_link.list
-        wget -nc https://ai-rank.bj.bcebos.com/Kinetics400/val_link.list
-        bash download_k400_train.sh
-        bash download_k400_val.sh
-        popd
-    elif [ ${model_name} == "BMN" ]; then
-        # pretrain lite train data
-        pushd ./data
-        mkdir bmn_data
-        cd bmn_data
-        wget -nc https://paddlemodels.bj.bcebos.com/video_detection/bmn_feat.tar.gz
-        tar -zcvf bmn_feat.tar.gz
-        wget -nc https://paddlemodels.bj.bcebos.com/video_detection/activitynet_1.3_annotations.json
-        wget -nc https://paddlemodels.bj.bcebos.com/video_detection/activity_net_1_3_new.json
-        popd
->>>>>>> 6917e20f
     else
         echo "Not added into TIPC yet."
     fi
