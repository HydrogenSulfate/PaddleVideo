#!/bin/bash
source test_tipc/common_func.sh

FILENAME=$1

# set -xe

:<<!
MODE be one of ['lite_train_lite_infer' 'lite_train_whole_infer' 'whole_train_whole_infer',
#                 'whole_infer',
#                 'cpp_infer', ]
!

MODE=$2

dataline=$(cat ${FILENAME})

# parser params
IFS=$'\n'
lines=(${dataline})

# determine python interpreter version
python=$(func_parser_value "${lines[2]}")

# install auto-log package.
${python} -m pip install unrar
${python} -m pip install https://paddleocr.bj.bcebos.com/libs/auto_log-1.2.0-py3-none-any.whl

# The training params
model_name=$(func_parser_value "${lines[1]}")

trainer_list=$(func_parser_value "${lines[14]}")




if [ ${MODE} = "lite_train_lite_infer" ];then
    if [ ${model_name} == "PP-TSM" ]; then
        # pretrain lite train data
        pushd ./data/k400
        wget -nc https://videotag.bj.bcebos.com/Data/k400_rawframes_small.tar
        tar -xf k400_rawframes_small.tar
        popd
        # download pretrained weights
        wget -nc -P ./data https://videotag.bj.bcebos.com/PaddleVideo/PretrainModel/ResNet50_vd_ssld_v2_pretrained.pdparams --no-check-certificate
    elif [ ${model_name} == "PP-TSN" ]; then
        # pretrain lite train data
        pushd ./data/k400
        wget -nc https://videotag.bj.bcebos.com/Data/k400_videos_small.tar
        tar -xf k400_videos_small.tar
        popd
        # download pretrained weights
        wget -nc -P ./data https://videotag.bj.bcebos.com/PaddleVideo/PretrainModel/ResNet50_vd_ssld_v2_pretrained.pdparams --no-check-certificate
    elif [ ${model_name} == "AGCN" ]; then
        # pretrain lite train data
        pushd data/fsd10
        wget -nc https://videotag.bj.bcebos.com/Data/FSD_train_data.npy
        wget -nc https://videotag.bj.bcebos.com/Data/FSD_train_label.npy
        popd
    elif [ ${model_name} == "STGCN" ]; then
        # pretrain lite train data
        pushd data/fsd10
        wget -nc https://videotag.bj.bcebos.com/Data/FSD_train_data.npy
        wget -nc https://videotag.bj.bcebos.com/Data/FSD_train_label.npy
        popd
    elif [ ${model_name} == "TSM" ]; then
        # pretrain lite train data
        pushd ./data/k400
        wget -nc https://videotag.bj.bcebos.com/Data/k400_rawframes_small.tar
        tar -xf k400_rawframes_small.tar
        popd
        # download pretrained weights
        wget -nc -P ./data https://videotag.bj.bcebos.com/PaddleVideo/PretrainModel/ResNet50_pretrain.pdparams --no-check-certificate
    elif [ ${model_name} == "TSN" ]; then
        # pretrain lite train data
        pushd ./data/k400
        wget -nc https://videotag.bj.bcebos.com/Data/k400_rawframes_small.tar
        tar -xf k400_rawframes_small.tar
        popd
        # download pretrained weights
        wget -nc -P ./data https://videotag.bj.bcebos.com/PaddleVideo/PretrainModel/ResNet50_pretrain.pdparams --no-check-certificate
    elif [ ${model_name} == "TimeSformer" ]; then
        # pretrain lite train data
        pushd ./data/k400
        wget -nc https://videotag.bj.bcebos.com/Data/k400_videos_small.tar
        tar -xf k400_videos_small.tar
        popd
        # download pretrained weights
        wget -nc -P ./data https://paddle-imagenet-models-name.bj.bcebos.com/dygraph/ViT_base_patch16_224_pretrained.pdparams --no-check-certificate
    elif [ ${model_name} == "AttentionLSTM" ]; then
        pushd data/yt8m
        ## download & decompression training data
        wget -nc https://videotag.bj.bcebos.com/Data/yt8m_rawframe_small.tar
        tar -xf yt8m_rawframe_small.tar
        ${python} -m pip install tensorflow-gpu==1.14.0 -i https://pypi.tuna.tsinghua.edu.cn/simple
        ${python} tf2pkl.py ./frame ./pkl_frame/
        ls pkl_frame/train*.pkl > train_small.list # 将train*.pkl的路径写入train_small.list
        ls pkl_frame/validate*.pkl > val_small.list # 将validate*.pkl的路径写入val_small.list

        ${python} split_yt8m.py train_small.list # 拆分每个train*.pkl变成多个train*_split*.pkl
        ${python} split_yt8m.py val_small.list # 拆分每个validate*.pkl变成多个validate*_split*.pkl

        ls pkl_frame/train*_split*.pkl > train_small.list # 将train*_split*.pkl的路径重新写入train_small.list
        ls pkl_frame/validate*_split*.pkl > val_small.list # 将validate*_split*.pkl的路径重新写入val_small.list
        popd
    elif [ ${model_name} == "SlowFast" ]; then
        # pretrain lite train data
        pushd ./data/k400
        wget -nc https://videotag.bj.bcebos.com/Data/k400_videos_small.tar
        tar -xf k400_videos_small.tar
        popd
    elif [ ${model_name} == "BMN" ]; then
        # pretrain lite train data
        pushd ./data
        mkdir bmn_data
        cd bmn_data
        wget -nc https://paddlemodels.bj.bcebos.com/video_detection/bmn_feat.tar.gz
        tar -xf bmn_feat.tar.gz
        wget -nc https://paddlemodels.bj.bcebos.com/video_detection/activitynet_1.3_annotations.json
        wget -nc https://paddlemodels.bj.bcebos.com/video_detection/activity_net_1_3_new.json
        popd
<<<<<<< HEAD
    elif [ ${model_name} == "YOWO" ]; then
        # pretrain lite train data
        pushd ./data
        unzip -qo ucf-24-lite.zip
        pushd ./ucf24
        wget -nc -O yolo.weights https://bj.bcebos.com/v1/ai-studio-online/8559f34317e642c888783b81b9fef55f8750ef4b7e924feaac8899f3ab0b151f?responseContentDisposition=attachment%3B%20filename_yolo.weights --no-check-certificate
        wget -nc -O resnext-101-kinetics.pdparams https://bj.bcebos.com/v1/ai-studio-online/cf96b0278a944363bc238cfca727474f889a17f7015746d99523e7068d64e96b?responseContentDisposition=attachment%3B%20filename%3Dresnext-101-kinetics.pdparams&authorization=bce-auth-v1%2F0ef6765c1e494918bc0d4c3ca3e5c6d1%2F2022-05-17T11%3A35%3A40Z%2F-1%2F%2F4a587997708b3c582cbb2f98c8b7d02c395de3ef34e71b918789c761b3feae14 --no-check-certificate
        wget -nc -O YOWO_epoch_00005.pdparams https://bj.bcebos.com/v1/ai-studio-online/cb4f08d38add4d4ab62bc2619eed04d045f9df6513794a8395defdf5ed26d69a?responseContentDisposition=attachment%3B%20filename%3DYOWO_epoch_00005.pdparams&authorization=bce-auth-v1%2F0ef6765c1e494918bc0d4c3ca3e5c6d1%2F2022-05-15T11%3A49%3A23Z%2F-1%2F%2Ffe6055b5abbd28774a27614da64787f8c1794aa1f739d21a6a15276ff1b23e0d --no-check-certificate
        wget -nc -O YOWO_epoch_00005.pdopt https://bj.bcebos.com/v1/ai-studio-online/98f76310ce9b4d53b6ce517238c97ab67c2c2c6dc52c40159ebbf77f61f42c54?responseContentDisposition=attachment%3B%20filename%3DYOWO_epoch_00005.pdopt&authorization=bce-auth-v1%2F0ef6765c1e494918bc0d4c3ca3e5c6d1%2F2022-05-15T11%3A49%3A47Z%2F-1%2F%2Fcb6e6131e47eae31d1856d2e8b029a7259e29f1540d63370a8812373676439d3 --no-check-certificate
        popd
=======
    elif [ ${model_name} == "TokenShiftVisionTransformer" ]; then
        # download pretrained weights
        wget -nc -P ./data https://paddle-imagenet-models-name.bj.bcebos.com/dygraph/ViT_base_patch16_224_pretrained.pdparams --no-check-certificate
>>>>>>> 9b3fd0c3
    else
        echo "Not added into TIPC yet."
    fi

elif [ ${MODE} = "whole_train_whole_infer" ];then
    if [ ${model_name} == "PP-TSM" ]; then
        # pretrain whole train data
        pushd ./data/k400
        wget -nc https://ai-rank.bj.bcebos.com/Kinetics400/train_link.list
        wget -nc https://ai-rank.bj.bcebos.com/Kinetics400/val_link.list
        bash download_k400_data.sh train_link.list
        bash download_k400_data.sh val_link.list
        ${python} extract_rawframes.py ./videos/ ./rawframes/ --level 2 --ext mp4 # extract frames from video file
        # download annotations
        wget -nc https://videotag.bj.bcebos.com/PaddleVideo/Data/Kinetic400/train_frames.list
        wget -nc https://videotag.bj.bcebos.com/PaddleVideo/Data/Kinetic400/val_frames.list
        popd
        # download pretrained weights
        wget -nc -P ./data https://videotag.bj.bcebos.com/PaddleVideo/PretrainModel/ResNet50_vd_ssld_v2_pretrained.pdparams --no-check-certificate
    elif [ ${model_name} == "PP-TSN" ]; then
        # pretrain whole train data
        pushd ./data/k400
        wget -nc https://ai-rank.bj.bcebos.com/Kinetics400/train_link.list
        wget -nc https://ai-rank.bj.bcebos.com/Kinetics400/val_link.list
        bash download_k400_data.sh train_link.list
        bash download_k400_data.sh val_link.list
        # download annotations
        wget -nc https://videotag.bj.bcebos.com/PaddleVideo/Data/Kinetic400/train.list
        wget -nc https://videotag.bj.bcebos.com/PaddleVideo/Data/Kinetic400/val.list
        popd
        # download pretrained weights
        wget -nc -P ./data https://videotag.bj.bcebos.com/PaddleVideo/PretrainModel/ResNet50_vd_ssld_v2_pretrained.pdparams --no-check-certificate
    elif [ ${model_name} == "AGCN" ]; then
        # pretrain whole train data
        pushd data/fsd10
        wget -nc https://videotag.bj.bcebos.com/Data/FSD_train_data.npy
        wget -nc https://videotag.bj.bcebos.com/Data/FSD_train_label.npy
        popd
    elif [ ${model_name} == "STGCN" ]; then
        # pretrain whole train data
        pushd data/fsd10
        wget -nc https://videotag.bj.bcebos.com/Data/FSD_train_data.npy
        wget -nc https://videotag.bj.bcebos.com/Data/FSD_train_label.npy
        popd
    elif [ ${model_name} == "TSM" ]; then
        # pretrain whole train data
        pushd ./data/k400
        wget -nc https://ai-rank.bj.bcebos.com/Kinetics400/train_link.list
        wget -nc https://ai-rank.bj.bcebos.com/Kinetics400/val_link.list
        bash download_k400_data.sh train_link.list
        bash download_k400_data.sh val_link.list
        ${python} extract_rawframes.py ./videos/ ./rawframes/ --level 2 --ext mp4 # extract frames from video file
        # download annotations
        wget -nc https://videotag.bj.bcebos.com/PaddleVideo/Data/Kinetic400/train_frames.list
        wget -nc https://videotag.bj.bcebos.com/PaddleVideo/Data/Kinetic400/val_frames.list
        popd
        # download pretrained weights
        wget -nc -P ./data https://videotag.bj.bcebos.com/PaddleVideo/PretrainModel/ResNet50_pretrain.pdparams --no-check-certificate
    elif [ ${model_name} == "TSN" ]; then
        # pretrain whole train data
        pushd ./data/k400
        wget -nc https://ai-rank.bj.bcebos.com/Kinetics400/train_link.list
        wget -nc https://ai-rank.bj.bcebos.com/Kinetics400/val_link.list
        bash download_k400_data.sh train_link.list
        bash download_k400_data.sh val_link.list
        ${python} extract_rawframes.py ./videos/ ./rawframes/ --level 2 --ext mp4 # extract frames from video file
        # download annotations
        wget -nc https://videotag.bj.bcebos.com/PaddleVideo/Data/Kinetic400/train_frames.list
        wget -nc https://videotag.bj.bcebos.com/PaddleVideo/Data/Kinetic400/val_frames.list
        popd
        # download pretrained weights
        wget -nc -P ./data https://videotag.bj.bcebos.com/PaddleVideo/PretrainModel/ResNet50_pretrain.pdparams --no-check-certificate
    elif [ ${model_name} == "TimeSformer" ]; then
        # pretrain whole train data
        pushd ./data/k400
        wget -nc https://ai-rank.bj.bcebos.com/Kinetics400/train_link.list
        wget -nc https://ai-rank.bj.bcebos.com/Kinetics400/val_link.list
        bash download_k400_data.sh train_link.list
        bash download_k400_data.sh val_link.list
        # download annotations
        wget -nc https://videotag.bj.bcebos.com/PaddleVideo/Data/Kinetic400/train.list
        wget -nc https://videotag.bj.bcebos.com/PaddleVideo/Data/Kinetic400/val.list
        popd
        # download pretrained weights
        wget -nc -P ./data https://paddle-imagenet-models-name.bj.bcebos.com/dygraph/ViT_base_patch16_224_pretrained.pdparams --no-check-certificate
    elif [ ${model_name} == "AttentionLSTM" ]; then
        # pretrain whole train data
        pushd data/yt8m
        mkdir frame
        cd frame
        ## download & decompression training data
        curl data.yt8m.org/download.py | partition=2/frame/train mirror=asia python
        curl data.yt8m.org/download.py | partition=2/frame/validate mirror=asia python
        ${python} -m pip install tensorflow-gpu==1.14.0 -i https://pypi.tuna.tsinghua.edu.cn/simple
        cd ..
        ${python} tf2pkl.py ./frame ./pkl_frame/
        ls pkl_frame/train*.pkl > train.list # 将train*.pkl的路径写入train.list
        ls pkl_frame/validate*.pkl > val.list # 将validate*.pkl的路径写入val.list

        ${python} split_yt8m.py train.list # 拆分每个train*.pkl变成多个train*_split*.pkl
        ${python} split_yt8m.py val.list # 拆分每个validate*.pkl变成多个validate*_split*.pkl

        ls pkl_frame/train*_split*.pkl > train.list # 将train*_split*.pkl的路径重新写入train.list
        ls pkl_frame/validate*_split*.pkl > val.list # 将validate*_split*.pkl的路径重新写入val.list
        popd
    elif [ ${model_name} == "SlowFast" ]; then
        # pretrain whole train data
        pushd ./data/k400
        wget -nc https://ai-rank.bj.bcebos.com/Kinetics400/train_link.list
        wget -nc https://ai-rank.bj.bcebos.com/Kinetics400/val_link.list
        bash download_k400_data.sh train_link.list
        bash download_k400_data.sh val_link.list
        # download annotations
        wget -nc https://videotag.bj.bcebos.com/PaddleVideo/Data/Kinetic400/train.list
        wget -nc https://videotag.bj.bcebos.com/PaddleVideo/Data/Kinetic400/val.list
        popd
    elif [ ${model_name} == "BMN" ]; then
        # pretrain whole train data
        pushd ./data
        mkdir bmn_data
        cd bmn_data
        wget -nc https://paddlemodels.bj.bcebos.com/video_detection/bmn_feat.tar.gz
        tar -xf bmn_feat.tar.gz
        wget -nc https://paddlemodels.bj.bcebos.com/video_detection/activitynet_1.3_annotations.json
        wget -nc https://paddlemodels.bj.bcebos.com/video_detection/activity_net_1_3_new.json
        popd
    else
        echo "Not added into TIPC yet."
    fi
elif [ ${MODE} = "lite_train_whole_infer" ];then
    if [ ${model_name} == "PP-TSM" ]; then
        # pretrain lite train data
        pushd ./data/k400
        wget -nc https://videotag.bj.bcebos.com/Data/k400_rawframes_small.tar
        tar -xf k400_rawframes_small.tar
        popd
        # download pretrained weights
        wget -nc -P ./data https://videotag.bj.bcebos.com/PaddleVideo/PretrainModel/ResNet50_vd_ssld_v2_pretrained.pdparams --no-check-certificate
    elif [ ${model_name} == "PP-TSN" ]; then
        # pretrain lite train data
        pushd ./data/k400
        wget -nc https://videotag.bj.bcebos.com/Data/k400_videos_small.tar
        tar -xf k400_videos_small.tar
        popd
        # download pretrained weights
        wget -nc -P ./data https://videotag.bj.bcebos.com/PaddleVideo/PretrainModel/ResNet50_vd_ssld_v2_pretrained.pdparams --no-check-certificate
    elif [ ${model_name} == "AGCN" ]; then
        # pretrain lite train data
        pushd data/fsd10
        wget -nc https://videotag.bj.bcebos.com/Data/FSD_train_data.npy
        wget -nc https://videotag.bj.bcebos.com/Data/FSD_train_label.npy
        popd
    elif [ ${model_name} == "STGCN" ]; then
        # pretrain lite train data
        pushd data/fsd10
        wget -nc https://videotag.bj.bcebos.com/Data/FSD_train_data.npy
        wget -nc https://videotag.bj.bcebos.com/Data/FSD_train_label.npy
        popd
    elif [ ${model_name} == "TSM" ]; then
        # pretrain lite train data
        pushd ./data/k400
        wget -nc https://videotag.bj.bcebos.com/Data/k400_rawframes_small.tar
        tar -xf k400_rawframes_small.tar
        popd
        # download pretrained weights
        wget -nc -P ./data https://videotag.bj.bcebos.com/PaddleVideo/PretrainModel/ResNet50_pretrain.pdparams --no-check-certificate
    elif [ ${model_name} == "TSN" ]; then
        # pretrain lite train data
        pushd ./data/k400
        wget -nc https://videotag.bj.bcebos.com/Data/k400_rawframes_small.tar
        tar -xf k400_rawframes_small.tar
        popd
        # download pretrained weights
        wget -nc -P ./data https://videotag.bj.bcebos.com/PaddleVideo/PretrainModel/ResNet50_pretrain.pdparams --no-check-certificate
    elif [ ${model_name} == "TimeSformer" ]; then
        # pretrain lite train data
        pushd ./data/k400
        wget -nc https://videotag.bj.bcebos.com/Data/k400_videos_small.tar
        tar -xf k400_videos_small.tar
        popd
        # download pretrained weights
        wget -nc -P ./data https://paddle-imagenet-models-name.bj.bcebos.com/dygraph/ViT_base_patch16_224_pretrained.pdparams --no-check-certificate
    elif [ ${model_name} == "AttentionLSTM" ]; then
        # pretrain lite train data
        pushd data/yt8m
        ## download & decompression training data
        wget -nc https://videotag.bj.bcebos.com/Data/yt8m_rawframe_small.tar
        tar -xf yt8m_rawframe_small.tar
        ${python} -m pip install tensorflow-gpu==1.14.0 -i https://pypi.tuna.tsinghua.edu.cn/simple
        ${python} tf2pkl.py ./frame ./pkl_frame/
        ls pkl_frame/train*.pkl > train_small.list # 将train*.pkl的路径写入train_small.list
        ls pkl_frame/validate*.pkl > val_small.list # 将validate*.pkl的路径写入val_small.list

        ${python} split_yt8m.py train_small.list # 拆分每个train*.pkl变成多个train*_split*.pkl
        ${python} split_yt8m.py val_small.list # 拆分每个validate*.pkl变成多个validate*_split*.pkl

        ls pkl_frame/train*_split*.pkl > train_small.list # 将train*_split*.pkl的路径重新写入train_small.list
        ls pkl_frame/validate*_split*.pkl > val_small.list # 将validate*_split*.pkl的路径重新写入val_small.list
        popd
    elif [ ${model_name} == "SlowFast" ]; then
        # pretrain lite train data
        pushd ./data/k400
        wget -nc https://videotag.bj.bcebos.com/Data/k400_videos_small.tar
        tar -xf k400_videos_small.tar
        popd
    elif [ ${model_name} == "BMN" ]; then
        # pretrain lite train data
        pushd ./data
        mkdir bmn_data
        cd bmn_data
        wget -nc https://paddlemodels.bj.bcebos.com/video_detection/bmn_feat.tar.gz
        tar -xf bmn_feat.tar.gz
        wget -nc https://paddlemodels.bj.bcebos.com/video_detection/activitynet_1.3_annotations.json
        wget -nc https://paddlemodels.bj.bcebos.com/video_detection/activity_net_1_3_new.json
        popd
    else
        echo "Not added into TIPC yet."
    fi
elif [ ${MODE} = "whole_infer" ];then
    if [ ${model_name} = "PP-TSM" ]; then
        # download pretrained weights
        wget -nc -P ./data https://videotag.bj.bcebos.com/PaddleVideo-release2.1/PPTSM/ppTSM_k400_uniform.pdparams --no-check-certificate
    elif [ ${model_name} = "PP-TSN" ]; then
        # download pretrained weights
        wget -nc -P ./data https://videotag.bj.bcebos.com/PaddleVideo-release2.2/ppTSN_k400.pdparams --no-check-certificate
    elif [ ${model_name} == "AGCN" ]; then
        # download pretrained weights
        wget -nc -P ./data https://videotag.bj.bcebos.com/PaddleVideo-release2.2/AGCN_fsd.pdparams --no-check-certificate
    elif [ ${model_name} == "STGCN" ]; then
        # download pretrained weights
        wget -nc -P ./data https://videotag.bj.bcebos.com/PaddleVideo-release2.2/STGCN_fsd.pdparams --no-check-certificate
    elif [ ${model_name} == "TSM" ]; then
        # download pretrained weights
        wget -nc -P ./data https://videotag.bj.bcebos.com/PaddleVideo-release2.1/TSM/TSM_k400.pdparams --no-check-certificate
    elif [ ${model_name} == "TSN" ]; then
        # download pretrained weights
        wget -nc -P ./data https://videotag.bj.bcebos.com/PaddleVideo-release2.2/TSN_k400.pdparams --no-check-certificate
    elif [ ${model_name} == "TimeSformer" ]; then
        # download pretrained weights
        wget -nc -P ./data https://videotag.bj.bcebos.com/PaddleVideo-release2.2/TimeSformer_k400.pdparams --no-check-certificate
    elif [ ${model_name} == "AttentionLSTM" ]; then
        # download pretrained weights
        wget -nc -P ./data https://videotag.bj.bcebos.com/PaddleVideo-release2.2/AttentionLSTM_yt8.pdparams --no-check-certificate
    elif [ ${model_name} == "SlowFast" ]; then
        # download pretrained weights
        wget -nc -P ./data https://videotag.bj.bcebos.com/PaddleVideo/SlowFast/SlowFast.pdparams --no-check-certificate
    elif [ ${model_name} == "BMN" ]; then
        # download pretrained weights
        wget -nc -P ./data https://videotag.bj.bcebos.com/PaddleVideo/BMN/BMN.pdparams --no-check-certificate
    else
        echo "Not added into TIPC yet."
    fi
fi

if [ ${MODE} = "benchmark_train" ];then
    ${python} -m pip install -r requirements.txt
    if [ ${model_name} == "PP-TSM" ]; then
        echo "Not added into TIPC yet."
    elif [ ${model_name} == "PP-TSN" ]; then
        echo "Not added into TIPC yet."
    elif [ ${model_name} == "AGCN" ]; then
        echo "Not added into TIPC yet."
    elif [ ${model_name} == "STGCN" ]; then
        echo "Not added into TIPC yet."
    elif [ ${model_name} == "TSM" ]; then
        # pretrain lite train data
        pushd ./data/k400
        wget -nc https://videotag.bj.bcebos.com/Data/k400_rawframes_small.tar
        tar -xf k400_rawframes_small.tar
        popd
        # download pretrained weights
        wget -nc -P ./data https://videotag.bj.bcebos.com/PaddleVideo/PretrainModel/ResNet50_pretrain.pdparams --no-check-certificate
    elif [ ${model_name} == "TSN" ]; then
        # pretrain lite train data
        pushd ./data/k400
        wget -nc https://videotag.bj.bcebos.com/Data/k400_rawframes_small.tar
        tar -xf k400_rawframes_small.tar
        popd
        # download pretrained weights
        wget -nc -P ./data https://videotag.bj.bcebos.com/PaddleVideo/PretrainModel/ResNet50_pretrain.pdparams --no-check-certificate
    elif [ ${model_name} == "TimeSformer" ]; then
        # pretrain lite train data
        pushd ./data/k400
        wget -nc https://videotag.bj.bcebos.com/Data/k400_videos_small.tar
        tar -xf k400_videos_small.tar
        popd
        # download pretrained weights
        wget -nc -P ./data https://paddle-imagenet-models-name.bj.bcebos.com/dygraph/ViT_base_patch16_224_pretrained.pdparams --no-check-certificate
    elif [ ${model_name} == "AttentionLSTM" ]; then
        echo "Not added into TIPC yet."
    elif [ ${model_name} == "SlowFast" ]; then
        # pretrain lite train data
        pushd ./data/k400
        wget -nc https://videotag.bj.bcebos.com/Data/k400_videos_small.tar
        tar -xf k400_videos_small.tar
        popd
    elif [ ${model_name} == "BMN" ]; then
        # pretrain lite train data
        pushd ./data
        mkdir bmn_data
        cd bmn_data
        wget -nc https://paddlemodels.bj.bcebos.com/video_detection/bmn_feat.tar.gz
        tar -xf bmn_feat.tar.gz
        wget -nc https://paddlemodels.bj.bcebos.com/video_detection/activitynet_1.3_annotations.json
        wget -nc https://paddlemodels.bj.bcebos.com/video_detection/activity_net_1_3_new.json
        popd
    else
        echo "Not added into TIPC yet."
    fi
fi

if [ ${MODE} = "klquant_whole_infer" ]; then
    if [ ${model_name} = "PP-TSM" ]; then
        # download lite data
        pushd ./data/k400
        wget -nc https://videotag.bj.bcebos.com/Data/k400_rawframes_small.tar
        tar -xf k400_rawframes_small.tar
        popd
        # download inference model
        mkdir ./inference
        pushd ./inference
        wget -nc https://videotag.bj.bcebos.com/PaddleVideo-release2.3/ppTSM.zip --no-check-certificate
        unzip ppTSM.zip
        popd
    else
        echo "Not added into TIPC yet."
    fi
fi

if [ ${MODE} = "cpp_infer" ];then
    # install required packages
    apt-get update
    apt install libavformat-dev
    apt install libavcodec-dev
    apt install libswresample-dev
    apt install libswscale-dev
    apt install libavutil-dev
    apt install libsdl1.2-dev
    apt-get install ffmpeg

    if [ ${model_name} = "PP-TSM" ]; then
        # download pretrained weights
        wget -nc -P data/ https://videotag.bj.bcebos.com/PaddleVideo-release2.1/PPTSM/ppTSM_k400_uniform.pdparams --no-check-certificate
        # export inference model
        ${python} tools/export_model.py -c configs/recognition/pptsm/pptsm_k400_frames_uniform.yaml -p data/ppTSM_k400_uniform.pdparams -o ./inference/ppTSM
    elif [ ${model_name} = "PP-TSN" ]; then
        # download pretrained weights
        wget -nc -P data/ https://videotag.bj.bcebos.com/PaddleVideo-release2.2/ppTSN_k400.pdparams --no-check-certificate
        # export inference model
        ${python} tools/export_model.py -c configs/recognition/pptsn/pptsn_k400_videos.yaml -p data/ppTSN_k400.pdparams -o ./inference/ppTSN
    else
        echo "Not added into TIPC now."
    fi
fi

if [ ${MODE} = "serving_infer_python" ];then
    if [[ ${model_name} == "PP-TSM" ]];then
        # prepare lite infer data for serving
        pushd ./data
        mkdir python_serving_infer_video_dir
        cp ./example.avi python_serving_infer_video_dir/
        popd
        # prepare inference model
        mkdir ./inference
        pushd ./inference
        wget -nc https://videotag.bj.bcebos.com/PaddleVideo-release2.3/ppTSM.zip --no-check-certificate
        unzip ppTSM.zip
        popd
    elif [[ ${model_name} == "PP-TSN" ]];then
        # prepare lite infer data for serving
        pushd ./data
        mkdir python_serving_infer_video_dir
        cp ./example.avi python_serving_infer_video_dir/
        popd
        # prepare inference model
        mkdir ./inference
        pushd ./inference
        wget -nc https://videotag.bj.bcebos.com/PaddleVideo-release2.3/ppTSN.zip --no-check-certificate
        unzip ppTSN.zip
        popd
    else
        echo "Not added into TIPC now."
    fi
fi

if [ ${MODE} = "paddle2onnx_infer" ];then
    echo "Not added into TIPC now."
fi<|MERGE_RESOLUTION|>--- conflicted
+++ resolved
@@ -119,7 +119,9 @@
         wget -nc https://paddlemodels.bj.bcebos.com/video_detection/activitynet_1.3_annotations.json
         wget -nc https://paddlemodels.bj.bcebos.com/video_detection/activity_net_1_3_new.json
         popd
-<<<<<<< HEAD
+    elif [ ${model_name} == "TokenShiftVisionTransformer" ]; then
+        # download pretrained weights
+        wget -nc -P ./data https://paddle-imagenet-models-name.bj.bcebos.com/dygraph/ViT_base_patch16_224_pretrained.pdparams --no-check-certificate
     elif [ ${model_name} == "YOWO" ]; then
         # pretrain lite train data
         pushd ./data
@@ -130,11 +132,6 @@
         wget -nc -O YOWO_epoch_00005.pdparams https://bj.bcebos.com/v1/ai-studio-online/cb4f08d38add4d4ab62bc2619eed04d045f9df6513794a8395defdf5ed26d69a?responseContentDisposition=attachment%3B%20filename%3DYOWO_epoch_00005.pdparams&authorization=bce-auth-v1%2F0ef6765c1e494918bc0d4c3ca3e5c6d1%2F2022-05-15T11%3A49%3A23Z%2F-1%2F%2Ffe6055b5abbd28774a27614da64787f8c1794aa1f739d21a6a15276ff1b23e0d --no-check-certificate
         wget -nc -O YOWO_epoch_00005.pdopt https://bj.bcebos.com/v1/ai-studio-online/98f76310ce9b4d53b6ce517238c97ab67c2c2c6dc52c40159ebbf77f61f42c54?responseContentDisposition=attachment%3B%20filename%3DYOWO_epoch_00005.pdopt&authorization=bce-auth-v1%2F0ef6765c1e494918bc0d4c3ca3e5c6d1%2F2022-05-15T11%3A49%3A47Z%2F-1%2F%2Fcb6e6131e47eae31d1856d2e8b029a7259e29f1540d63370a8812373676439d3 --no-check-certificate
         popd
-=======
-    elif [ ${model_name} == "TokenShiftVisionTransformer" ]; then
-        # download pretrained weights
-        wget -nc -P ./data https://paddle-imagenet-models-name.bj.bcebos.com/dygraph/ViT_base_patch16_224_pretrained.pdparams --no-check-certificate
->>>>>>> 9b3fd0c3
     else
         echo "Not added into TIPC yet."
     fi
