--- conflicted
+++ resolved
@@ -477,21 +477,6 @@
     fi
 fi
 
-<<<<<<< HEAD
-if [ ${MODE} = "serving_infer_cpp" ];then
-    if [ ${model_name} = "PP-TSM" ]; then
-        # download inference model
-        mkdir ./inference
-        pushd ./inference
-        wget  https://videotag.bj.bcebos.com/PaddleVideo-release2.3/ppTSM.zip
-        unzip ppTSM.zip
-        popd
-    elif [ ${model_name} = "PP-TSN" ]; then
-        # download inference model
-        mkdir ./inference
-        pushd ./inference
-        wget  https://videotag.bj.bcebos.com/PaddleVideo-release2.3/ppTSN.zip
-=======
 if [ ${MODE} = "serving_infer_python" ];then
     if [[ ${model_name} == "PP-TSM" ]];then
         # prepare lite infer data for serving
@@ -515,19 +500,11 @@
         mkdir ./inference
         pushd ./inference
         wget -nc https://videotag.bj.bcebos.com/PaddleVideo-release2.3/ppTSN.zip --no-check-certificate
->>>>>>> 9b3fd0c3
         unzip ppTSN.zip
         popd
     else
         echo "Not added into TIPC now."
     fi
-<<<<<<< HEAD
-fi
-
-if [ ${MODE} = "serving_infer_python" ];then
-    echo "Not added into TIPC now."
-=======
->>>>>>> 9b3fd0c3
 fi
 
 if [ ${MODE} = "paddle2onnx_infer" ];then
