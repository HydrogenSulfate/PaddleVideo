--- conflicted
+++ resolved
@@ -6,10 +6,7 @@
         - [1. 数据集下载](#数据集下载)
         - [2. 视频抽帧](#视频抽帧)
         - [3. 训练集和验证集划分](#训练集和验证集划分)
-<<<<<<< HEAD
         - [4. 视频裁剪](#视频裁剪)
-=======
->>>>>>> cd9b54f6
     - [训练与评估](#训练与评估)
 - [模型推理](#模型推理)
 
