简体中文 | [English](../en/benchmark.md)
<<<<<<< HEAD
# Benchmark

此文档主要对比PaddleVideo模型库与主流模型库的训练速度。
=======

# Benchmark

此文档主要介绍PaddleVideo模型训练速度上与主流模型库间的横向对比。
>>>>>>> 7479ef85

## 环境配置
### 硬件环境

- 8 NVIDIA Tesla V100 (16G) GPUs
- Intel(R) Xeon(R) Gold 6148 CPU @ 2.40GHz

### 软件环境

- Python 3.7
- PaddlePaddle2.0
- CUDA 10.1
- CUDNN 7.6.3
- NCCL 2.1.15
- gcc 8.2.0

<<<<<<< HEAD
### 实验与评价指标

实验中我们测量了平均训练时间，包括数据处理和模型训练两个部分，训练速度均采用每秒钟训练的样本数量(ips)来计量,
数值越大说明训练速度越快，并且考虑到机器预热的问题，前50次迭代的时间没有被计算在内。

在相同的数据和模型配置下对比了PaddleVideo和其他的视频理解工具箱，为了保证比较的公平性，对比实验都是在相同的硬件条件下进行，实验所用数据请参考[数据准备](./dataset/k400.md)
观察下表可以发现PaddleVideo相比其他的视频理解框架在训练速度方面取得了巨大的提升，尤其是[Slowfast](../../configs/recognition/slowfast/slowfast.yaml)模型取得了将近一倍的训练速度的提升。
对于每一种模型配置，我们采用了相同的数据预处理方法并且保证输入是相同的。

## 实验结果
### 分类模型
=======
### 统计试验

实验中我们测量了平均训练时间，包括数据处理和模型训练两个部分，训练速度均采用每秒钟训练的样本数量(ips)来计量,
数值越大说明训练速度越快，并且考虑到机器预热的问题，前50次迭代的时间没有被计算在内。

在相同的数据和模型配置下对比了PaddleVideo和其他的视频理解工具箱，为了保证比较的公平性，对比实验都是在相同的硬件条件下进行。
观察下表可以发现PaddleVideo相比其他的视频理解框架在训练速度方面取得了巨大的提升，尤其是**Slowfast**模型取得了将近一倍的训练速度的提升。
对于每一种模型配置，我们采用了相同的数据预处理方法并且保证输入是相同的。

## 结论
### 视频分类
>>>>>>> 7479ef85

| Model | batch size <sub>x</sub> gpus | PaddleVideo(ips) | Reference(ips) | MMAction2 (ips)  | PySlowFast (ips)|
| :------: | :-------------------:|:---------------:|:---------------: | :---------------:  |:---------------: |
<<<<<<< HEAD
| [TSM](../../configs/recognition/tsm/tsm.yaml) | 16x8 | 58.1 | 46.04(temporal-shift-module) | To do | X |
| [PPTSM](../../configs/recognition/tsm/pptsm.yaml) | 16x8 |  57.6 | X |    X   | X |
| [TSN](../../configs/recognition/tsn/tsn.yaml) | 16x8 |  841.1 |  To do (tsn-pytorch) | To do | X | 
| [Slowfast](../../configs/recognition/slowfast/slowfast.yaml)| 16x8 | 99.5 | X | To do | 43.2 |
| [Attention_LSTM](../../configs/recognition/attention_lstm/attention_lstm.yaml) |  128x8  | 112.6  | X | X | X |

### 定位模型
=======
| [TSM](model_zoo/recognition/tsm.md) | 16x8 | 58.1 | 46.04(temporal-shift-module) | <sup>ToDo</sup> | X |
| [PPTSM](model_zoo/recognition/pp-tsm.md) | 16x8 |  57.6 | X |    X   | X |
| [TSN](model_zoo/recognition/tsn.md) | 16x8 |  841.1 |  <sup>ToDo (tsn-pytorch)</sup> | <sup>ToDo</sup> | X | 
| [Slowfast](model_zoo/recognition/slowfast.md)| 16x8 | 99.5 | X | <sup>ToDo</sup> | 43.2 |
| [Attention_LSTM](model_zoo/recognition/attention_lstm.md) |  128x8  | 112.6  | X | X | X |

### 动作定位
>>>>>>> 7479ef85

| Model | PaddleVideo(ips) |MMAction2 (ips) |BMN(boundary matching network) (ips)|
| :--- | :---------------: | :-------------------------------------: | :-------------------------------------: |
<<<<<<< HEAD
| [BMN](../../configs/localization/bmn.yaml)  | 43.84 | x | x |
=======
| [BMN](model_zoo/localization/bmn.md)  | <sup>ToDo</sip> | x | x |
>>>>>>> 7479ef85
<|MERGE_RESOLUTION|>--- conflicted
+++ resolved
@@ -1,14 +1,9 @@
 简体中文 | [English](../en/benchmark.md)
-<<<<<<< HEAD
+
 # Benchmark
 
 此文档主要对比PaddleVideo模型库与主流模型库的训练速度。
-=======
 
-# Benchmark
-
-此文档主要介绍PaddleVideo模型训练速度上与主流模型库间的横向对比。
->>>>>>> 7479ef85
 
 ## 环境配置
 ### 硬件环境
@@ -23,9 +18,9 @@
 - CUDA 10.1
 - CUDNN 7.6.3
 - NCCL 2.1.15
-- gcc 8.2.0
+- GCC 8.2.0
 
-<<<<<<< HEAD
+
 ### 实验与评价指标
 
 实验中我们测量了平均训练时间，包括数据处理和模型训练两个部分，训练速度均采用每秒钟训练的样本数量(ips)来计量,
@@ -37,44 +32,18 @@
 
 ## 实验结果
 ### 分类模型
-=======
-### 统计试验
-
-实验中我们测量了平均训练时间，包括数据处理和模型训练两个部分，训练速度均采用每秒钟训练的样本数量(ips)来计量,
-数值越大说明训练速度越快，并且考虑到机器预热的问题，前50次迭代的时间没有被计算在内。
-
-在相同的数据和模型配置下对比了PaddleVideo和其他的视频理解工具箱，为了保证比较的公平性，对比实验都是在相同的硬件条件下进行。
-观察下表可以发现PaddleVideo相比其他的视频理解框架在训练速度方面取得了巨大的提升，尤其是**Slowfast**模型取得了将近一倍的训练速度的提升。
-对于每一种模型配置，我们采用了相同的数据预处理方法并且保证输入是相同的。
-
-## 结论
-### 视频分类
->>>>>>> 7479ef85
 
 | Model | batch size <sub>x</sub> gpus | PaddleVideo(ips) | Reference(ips) | MMAction2 (ips)  | PySlowFast (ips)|
 | :------: | :-------------------:|:---------------:|:---------------: | :---------------:  |:---------------: |
-<<<<<<< HEAD
 | [TSM](../../configs/recognition/tsm/tsm.yaml) | 16x8 | 58.1 | 46.04(temporal-shift-module) | To do | X |
 | [PPTSM](../../configs/recognition/tsm/pptsm.yaml) | 16x8 |  57.6 | X |    X   | X |
 | [TSN](../../configs/recognition/tsn/tsn.yaml) | 16x8 |  841.1 |  To do (tsn-pytorch) | To do | X | 
 | [Slowfast](../../configs/recognition/slowfast/slowfast.yaml)| 16x8 | 99.5 | X | To do | 43.2 |
 | [Attention_LSTM](../../configs/recognition/attention_lstm/attention_lstm.yaml) |  128x8  | 112.6  | X | X | X |
 
+
 ### 定位模型
-=======
-| [TSM](model_zoo/recognition/tsm.md) | 16x8 | 58.1 | 46.04(temporal-shift-module) | <sup>ToDo</sup> | X |
-| [PPTSM](model_zoo/recognition/pp-tsm.md) | 16x8 |  57.6 | X |    X   | X |
-| [TSN](model_zoo/recognition/tsn.md) | 16x8 |  841.1 |  <sup>ToDo (tsn-pytorch)</sup> | <sup>ToDo</sup> | X | 
-| [Slowfast](model_zoo/recognition/slowfast.md)| 16x8 | 99.5 | X | <sup>ToDo</sup> | 43.2 |
-| [Attention_LSTM](model_zoo/recognition/attention_lstm.md) |  128x8  | 112.6  | X | X | X |
-
-### 动作定位
->>>>>>> 7479ef85
 
 | Model | PaddleVideo(ips) |MMAction2 (ips) |BMN(boundary matching network) (ips)|
 | :--- | :---------------: | :-------------------------------------: | :-------------------------------------: |
-<<<<<<< HEAD
 | [BMN](../../configs/localization/bmn.yaml)  | 43.84 | x | x |
-=======
-| [BMN](model_zoo/localization/bmn.md)  | <sup>ToDo</sip> | x | x |
->>>>>>> 7479ef85
