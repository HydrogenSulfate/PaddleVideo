--- conflicted
+++ resolved
@@ -60,11 +60,7 @@
     parser.add_argument(
         '--seed',
         type=int,
-<<<<<<< HEAD
-        default=1234,
-=======
         default=None,
->>>>>>> 9674b1cc
         help='fixed all random seeds when the program is running')
     parser.add_argument(
         '--max_iters',
@@ -78,13 +74,10 @@
         default=None,
         help='The option of profiler, which should be in format '
         '\"key1=value1;key2=value2;key3=value3\".')
-<<<<<<< HEAD
-=======
     parser.add_argument('--use_npu',
                         type=bool,
                         default=False,
                         help='whether use npu.')
->>>>>>> 9674b1cc
 
     args = parser.parse_args()
     return args
@@ -102,10 +95,6 @@
         random.seed(seed)
         np.random.seed(seed)
         paddle.seed(seed)
-<<<<<<< HEAD
-        paddle.framework.seed(seed)
-=======
->>>>>>> 9674b1cc
 
     _, world_size = get_dist_info()
     parallel = world_size != 1
