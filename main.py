# copyright (c) 2020 PaddlePaddle Authors. All Rights Reserve.
#
# Licensed under the Apache License, Version 2.0 (the "License");
# you may not use this file except in compliance with the License.
# You may obtain a copy of the License at
#
#     http://www.apache.org/licenses/LICENSE-2.0
#
# Unless required by applicable law or agreed to in writing, software
# distributed under the License is distributed on an "AS IS" BASIS,
# WITHOUT WARRANTIES OR CONDITIONS OF ANY KIND, either express or implied.
# See the License for the specific language governing permissions and
# limitations under the License.
import paddle
import argparse
from paddlevideo.utils import get_config
<<<<<<< HEAD
from paddlevideo.tasks import train_model, train_model_multigrid
=======
from paddlevideo.tasks import train_model, test_model, train_dali
>>>>>>> 0cc48dc8
from paddlevideo.utils import get_dist_info


def parse_args():
    parser = argparse.ArgumentParser("PaddleVideo train script")
    parser.add_argument('-c',
                        '--config',
                        type=str,
                        default='configs/example.yaml',
                        help='config file path')
    parser.add_argument('-o',
                        '--override',
                        action='append',
                        default=[],
                        help='config options to be overridden')
    parser.add_argument('--test',
                        action='store_true',
                        help='whether to test a model')
    parser.add_argument('--train_dali',
                        action='store_true',
                        help='whether to use dali to speed up training')
    parser.add_argument('-w',
                        '--weights',
                        type=str,
                        help='weights for finetuning or testing')
    parser.add_argument(
        '--validate',
        action='store_true',
        help='whether to evaluate the checkpoint during training')
<<<<<<< HEAD
    parser.add_argument('--multigrid',
                        action='store_true',
                        help='whether to use multigrid training')
    parser.add_argument('--seed', type=int, default=None, help='random seed')
=======
>>>>>>> 0cc48dc8

    args = parser.parse_args()
    return args


def main():
    args = parse_args()
    cfg = get_config(args.config, overrides=args.override)

    _, world_size = get_dist_info()
    parallel = world_size != 1
    if parallel:
        paddle.distributed.init_parallel_env()

<<<<<<< HEAD
    if not args.multigrid:
        train_model(cfg, parallel=parallel, validate=args.validate)
    else:
        train_model_multigrid(cfg, world_size, validate=args.validate)
=======
    if args.test:
        test_model(cfg, weights=args.weights, parallel=parallel)
    elif args.train_dali:
        train_dali(cfg, weights=args.weights, parallel=parallel)
    else:
        train_model(cfg,
                    weights=args.weights,
                    parallel=parallel,
                    validate=args.validate)
>>>>>>> 0cc48dc8


if __name__ == '__main__':
    main()<|MERGE_RESOLUTION|>--- conflicted
+++ resolved
@@ -14,11 +14,7 @@
 import paddle
 import argparse
 from paddlevideo.utils import get_config
-<<<<<<< HEAD
-from paddlevideo.tasks import train_model, train_model_multigrid
-=======
-from paddlevideo.tasks import train_model, test_model, train_dali
->>>>>>> 0cc48dc8
+from paddlevideo.tasks import train_model, train_model_multigrid, test_model, train_dali
 from paddlevideo.utils import get_dist_info
 
 
@@ -40,6 +36,10 @@
     parser.add_argument('--train_dali',
                         action='store_true',
                         help='whether to use dali to speed up training')
+    parser.add_argument('--multigrid',
+                        action='store_true',
+                        help='whether to use multigrid training')
+    parser.add_argument('--seed', type=int, default=None, help='random seed')
     parser.add_argument('-w',
                         '--weights',
                         type=str,
@@ -48,13 +48,6 @@
         '--validate',
         action='store_true',
         help='whether to evaluate the checkpoint during training')
-<<<<<<< HEAD
-    parser.add_argument('--multigrid',
-                        action='store_true',
-                        help='whether to use multigrid training')
-    parser.add_argument('--seed', type=int, default=None, help='random seed')
-=======
->>>>>>> 0cc48dc8
 
     args = parser.parse_args()
     return args
@@ -69,22 +62,17 @@
     if parallel:
         paddle.distributed.init_parallel_env()
 
-<<<<<<< HEAD
-    if not args.multigrid:
-        train_model(cfg, parallel=parallel, validate=args.validate)
-    else:
-        train_model_multigrid(cfg, world_size, validate=args.validate)
-=======
     if args.test:
         test_model(cfg, weights=args.weights, parallel=parallel)
     elif args.train_dali:
         train_dali(cfg, weights=args.weights, parallel=parallel)
+    elif args.multigrid:
+        train_model_multigrid(cfg, world_size, validate=args.validate)
     else:
         train_model(cfg,
                     weights=args.weights,
                     parallel=parallel,
                     validate=args.validate)
->>>>>>> 0cc48dc8
 
 
 if __name__ == '__main__':
